repos:
- repo: https://github.com/pre-commit/pre-commit-hooks
  rev: v6.0.0
  hooks:
  - id: trailing-whitespace
  - id: end-of-file-fixer
  - id: check-yaml
    args:
    - --allow-multiple-documents
    exclude: ^deployments/helm/mcp-server-langgraph/templates/
  - id: check-added-large-files
    args:
    - --maxkb=500
    exclude: ^uv\.lock$
  - id: check-merge-conflict
  - id: detect-private-key
  - id: check-json
  - id: check-toml
  - id: mixed-line-ending
- repo: https://github.com/psf/black
  rev: 25.9.0
  hooks:
  - id: black
    args:
    - --line-length=127
    language_version: python3.12
- repo: https://github.com/pycqa/isort
  rev: 5.13.2
  hooks:
  - id: isort
    args:
    - --profile=black
    - --line-length=127
- repo: https://github.com/pycqa/flake8
  rev: 7.3.0
  hooks:
  - id: flake8
    args:
    - --max-line-length=127
    - --max-complexity=20
    - --extend-ignore=E203,W503,E501
    additional_dependencies:
    - flake8-docstrings
    exclude: ^clients/(python|go|typescript)/
- repo: https://github.com/pycqa/bandit
  rev: 1.8.6
  hooks:
  - id: bandit
    args:
    - -lll
    - -x
    - tests
    - --skip
    - B608
- repo: https://github.com/pre-commit/mirrors-mypy
  rev: v1.13.0
  hooks:
  - id: mypy
<<<<<<< HEAD
    args:
    - --ignore-missing-imports
    - --check-untyped-defs
    - --no-implicit-optional
    files: ^src/mcp_server_langgraph/
    additional_dependencies:
    - pydantic
    - types-PyYAML
    - types-redis
    - types-requests
    # Temporarily moved to manual stage due to 110+ pre-existing type errors
    # revealed when pydantic was added to additional_dependencies.
    #
    # Background: Adding pydantic enabled mypy to properly resolve BaseModel
    # types, but also revealed extensive pre-existing type errors across the
    # codebase that were previously being silently ignored.
    #
    # Immediate fixes completed (this PR):
    # - src/mcp_server_langgraph/cli/__init__.py (click decorators)
    # - src/mcp_server_langgraph/observability/json_logger.py (conditional base class)
    # - src/mcp_server_langgraph/presets/quickstart.py (FastAPI decorators)
    #
    # Remaining work (separate PR):
    # - 110+ type errors across 37 files in patterns/, builder/, monitoring/,
    #   tools/, mcp/, infrastructure/, api/, etc.
    # - FastAPI/click decorator typing across the codebase
    # - Unused type: ignore comments cleanup
    #
    # To run manually: SKIP= pre-commit run mypy --all-files --hook-stage manual
    stages:
    - manual
=======
    name: MyPy Type Checking (Blocking)
    args:
    - --config-file=pyproject.toml
    - --strict
    - --show-error-codes
    - --pretty
    files: ^src/mcp_server_langgraph/
    additional_dependencies:
    - types-PyYAML
    - types-requests
    - types-redis
    - pydantic
    - fastapi
    stages:
    - pre-push
>>>>>>> e76c2871
- repo: https://github.com/gitleaks/gitleaks
  rev: v8.28.0
  hooks:
  - id: gitleaks
- repo: local
  hooks:
  - id: mypy-non-blocking
    name: MyPy Type Checking (Warning Only - Non-blocking)
    description: 'Runs MyPy type checking but does not block pushes on errors.


      Warning-only mode allows type errors to be visible without blocking development.

      CI can be configured to fail builds on type errors separately.

      '
    entry: ./.githooks/mypy-non-blocking
    language: system
    types: [python]
    files: ^src/mcp_server_langgraph/
    # Temporarily moved to manual stage to match main mypy hook
    # (both hooks moved to manual due to 110+ pre-existing type errors)
    stages:
    - manual
    pass_filenames: false
  - id: check-subprocess-timeout
    name: Enforce subprocess timeout parameters
    description: 'Ensures all subprocess.run() calls include timeout parameter to prevent test hangs.


      Prevents regression of 119 subprocess.run() calls without timeout.

      Fix: Add timeout=60 parameter to subprocess.run() calls.

      '
    entry: .venv/bin/python .pre-commit-hooks/check_subprocess_timeout.py
    language: system
    types: [python]
    files: ^tests/.*\.py$
    stages:
    - pre-commit
    - pre-push
  - id: check-banned-imports
    name: Validate no banned/deprecated imports
    description: 'Detects usage of deprecated imports (e.g., toml instead of tomllib).


      Prevents issues like:
      - import toml (deprecated in Python 3.11+)
      - import imp (removed in Python 3.12+)

      '
    entry: .venv/bin/python .pre-commit-hooks/check_banned_imports.py
    language: system
    types: [python]
    stages:
    - pre-commit
    - pre-push
  - id: uv-lock-check
    name: Validate uv.lock synchronized with pyproject.toml
    entry: bash -c 'uv lock --check || (echo "ERROR - uv.lock out of sync. Run uv lock"; exit 1)'
    language: system
    files: ^(pyproject\.toml|uv\.lock)$
    pass_filenames: false
  - id: run-unit-tests
    name: Run Unit Tests (comprehensive suite)
    entry: bash -c 'OTEL_SDK_DISABLED=true HYPOTHESIS_PROFILE=ci uv run pytest --testmon-noselect -n auto -m "unit and not llm" tests/ -v --tb=short'
    language: system
    pass_filenames: false
    files: ^(src/.*\.py|tests/.*\.py|pyproject\.toml)$
    always_run: false
    stages:
    - pre-push
    description: 'Runs comprehensive unit test suite to match CI exactly.


      Executes: pytest -n auto -m "unit and not llm" tests/

      - Parallel execution with pytest-xdist

      - OTEL_SDK_DISABLED=true (matches CI environment)

      - HYPOTHESIS_PROFILE=ci (100 examples for property tests)

      - Excludes LLM tests (require API keys)


      This hook prevents the validation gap where individual test files

      pass but comprehensive suite fails. Added 2025-11-16 after finding

      141 tests not covered by individual file hooks.

      '
  - id: run-smoke-tests
    name: Run Smoke Tests
    entry: bash -c 'OTEL_SDK_DISABLED=true uv run pytest -n auto tests/smoke/ -v --tb=short'
    language: system
    pass_filenames: false
    files: ^(src/.*\.py|tests/smoke/.*\.py)$
    always_run: false
    stages:
    - pre-push
    description: 'Runs smoke tests to validate critical paths.

      '
  - id: run-integration-tests
    name: Run Integration Tests
    entry: bash -c 'OTEL_SDK_DISABLED=true uv run pytest -n auto tests/integration/ -v --tb=short'
    language: system
    pass_filenames: false
    files: ^(src/.*\.py|tests/integration/.*\.py)$
    always_run: false
    stages:
    - pre-push
    description: 'Runs integration tests with real infrastructure.

      '
  - id: run-api-tests
    name: Run API Endpoint Tests
    entry: bash -c 'OTEL_SDK_DISABLED=true uv run pytest -n auto -m "api and unit and not llm" tests/ -v --tb=short'
    language: system
    pass_filenames: false
    files: ^(src/.*\.py|tests/api/.*\.py)$
    always_run: false
    stages:
    - pre-push
    description: 'Runs API endpoint tests to match CI.


      Executes: pytest -n auto -m "api and unit and not llm"

      Prevents API regressions from reaching CI.

      '
  - id: run-mcp-server-tests
    name: Run MCP Server Tests
    entry: bash -c 'OTEL_SDK_DISABLED=true uv run pytest -n auto tests/unit/test_mcp_stdio_server.py -m "not llm" -v --tb=short'
    language: system
    pass_filenames: false
    files: ^(src/.*\.py|tests/unit/test_mcp_stdio_server\.py)$
    always_run: false
    stages:
    - pre-push
    description: 'Runs MCP protocol server tests to match CI.


      Prevents MCP protocol regressions.

      '
  - id: run-property-tests
    name: Run Property-Based Tests
    entry: bash -c 'OTEL_SDK_DISABLED=true HYPOTHESIS_PROFILE=ci uv run pytest -n auto -m property tests/ -v --tb=short'
    language: system
    pass_filenames: false
    files: ^(src/.*\.py|tests/.*\.py)$
    always_run: false
    stages:
    - pre-push
    description: 'Runs Hypothesis property-based tests with CI profile (100 examples).


      Executes: HYPOTHESIS_PROFILE=ci pytest -m property

      Validates code properties across many generated test cases.

      '
- repo: https://github.com/python-jsonschema/check-jsonschema
  rev: 0.29.4
  hooks:
  - id: check-github-workflows
    name: Validate GitHub Actions workflows
    description: Validates GitHub Actions workflow syntax
    files: ^\.github/workflows/.*\.ya?ml$
- repo: local
  hooks:
  - id: actionlint-workflow-validation
    name: Validate GitHub Actions with actionlint
    entry: bash -c 'actionlint -no-color -shellcheck= .github/workflows/*.{yml,yaml} 2>&1'
    language: system
    files: ^\.github/workflows/.*\.ya?ml$
    pass_filenames: false
    always_run: false
    stages:
    - pre-push
    description: 'Advanced GitHub Actions workflow validation using actionlint.


      Catches issues like:

      - Invalid context usage (secrets.* in job-level if conditions)

      - Missing job dependencies (needs declarations)

      - Expression syntax errors

      - Invalid workflow syntax


      Complements check-github-workflows with deeper validation.

      '
  - id: check-test-sleep-duration
    name: Check Test Sleep Durations
    entry: uv run python scripts/check_test_sleep_duration.py
    language: python
    additional_dependencies: []
    files: ^tests/.*\.py$
    exclude: ^tests/meta/test_sleep_duration_linter\.py$
    pass_filenames: true
    description: 'Prevents test performance regressions by detecting excessive sleep() calls.


      Enforces:

      - Unit tests: max 0.5s sleep

      - Integration tests: max 2.0s sleep


      Use VirtualClock for instant time advancement instead of real sleep.

      '
  - id: validate-pytest-config
    name: Validate Pytest Configuration Compatibility
    entry: uv run python scripts/validate_pytest_config.py
    language: python
    additional_dependencies: []
    files: ^pyproject\.toml$
    pass_filenames: false
    always_run: false
    stages:
    - pre-push
    description: "Validates that pytest addopts flags match installed plugin dependencies.\n\nPrevents CI failures from:\n\
      - Adding pytest flags without required plugins\n- Removing plugins that addopts still references\n- Dependency cleanup\
      \ accidentally breaking pytest options\n\nCommon failure scenario:\n1. Add --timeout to addopts\n2. Forget to add pytest-timeout\
      \ to dependencies\n3. CI fails: \"pytest: error: unrecognized arguments: --timeout\"\n\nValidated mappings:\n- --dist,\
      \ -n \u2192 pytest-xdist\n- --timeout \u2192 pytest-timeout\n- --cov \u2192 pytest-cov\n- --benchmark \u2192 pytest-benchmark\n\
      \nReference: Codex finding - pytest addopts compatibility validation\n"
  - id: validate-pre-push-hook
    name: Validate Pre-Push Hook Configuration
    entry: uv run python scripts/validate_pre_push_hook.py
    language: python
    additional_dependencies: []
    files: ^\.git/hooks/pre-push$
    pass_filenames: false
    always_run: true
    stages:
    - pre-push
    description: 'Validates that .git/hooks/pre-push contains all required validation steps.


      Prevents regressions where:

      - Pre-push hook is accidentally modified or removed

      - Local validation diverges from CI requirements

      - Required validation steps are missing


      Required validations:

      - Lockfile validation (uv lock --check)

      - Workflow validation tests

      - MyPy type checking

      - Pre-commit hooks on ALL files

      - Property tests with CI profile (100 examples)


      This ensures local validation always matches CI exactly, preventing

      surprises after push.


      Fix: Run ''make git-hooks'' to restore proper configuration

      '
  - id: validate-mdx-extensions
    name: Validate MDX File Extensions in docs/
    entry: uv run python scripts/validators/mdx_extension_validator.py
    language: python
    additional_dependencies: []
    files: ^docs/.*\.(md|mdx)$
    pass_filenames: false
    always_run: false
    description: 'Validates all files in docs/ use .mdx extension (TDD):

      - Detects .md files in docs/ directory

      - Ensures Mintlify compatibility

      - Excludes template and node_modules directories


      Prevents regression of issues fixed in 2025-11-12 audit:

      - TRY_EXCEPT_PASS_ANALYSIS.md (converted to .mdx)

      - SECRETS.md (converted to .mdx)

      - gke-autopilot-resource-constraints.md (converted to .mdx)


      Solution: Convert .md to .mdx or move outside docs/

      See: tests/unit/documentation/test_mdx_extension_validator.py

      '
  - id: check-frontmatter-quotes
    name: Check Frontmatter Quote Style
    entry: uv run python scripts/standardize_frontmatter.py docs --dry-run
    language: python
    additional_dependencies:
    - pyyaml>=6.0.0
    files: \.mdx$
    pass_filenames: false
    always_run: false
  - id: audit-todo-fixme-markers
    name: Audit TODO/FIXME/XXX Markers in Documentation
    entry: uv run python scripts/validators/todo_audit.py --quiet
    language: python
    additional_dependencies: []
    files: ^docs/.*\.(md|mdx)$
    pass_filenames: false
    always_run: false
    stages:
    - manual
    description: "Audits documentation for TODO/FIXME/XXX markers (TDD):\n- Finds all TODO and FIXME comments\n- Detects XXX\
      \ placeholders in examples\n- Reports location and content\n- Tracks outstanding work items\n\nNote: This is informational\
      \ only (exit code 0). Use for audits.\nRun manually: python scripts/validators/todo_audit.py --docs-dir docs\nTests:\
      \ tests/unit/documentation/test_todo_audit.py (14 tests \u2705)\n"
  - id: validate-adr-sync
    name: "Validate ADR Synchronization (/adr \u2194 /docs/architecture)"
    entry: uv run python scripts/validators/adr_sync_validator.py
    language: python
    additional_dependencies: []
    files: ^(adr/.*\.md|docs/architecture/.*\.mdx)$
    pass_filenames: false
    always_run: false
    description: 'Validates ADR synchronization between source and docs (TDD):

      - All ADRs in /adr exist in /docs/architecture

      - All ADRs in /docs/architecture exist in /adr

      - Reports missing or orphaned ADRs

      - Prevents documentation drift


      Ensures Architecture Decision Records stay synchronized.

      Run: python scripts/validators/adr_sync_validator.py

      Exit code 1 if out of sync, 0 if synchronized

      '
  - id: mintlify-broken-links-check
    name: Mintlify Broken Links Validation (PRIMARY Validator)
    entry: bash -c 'cd docs && npx mintlify broken-links'
    language: system
    files: ^docs/.*\.mdx$
    pass_filenames: false
    always_run: false
    stages:
    - pre-push
    description: "\U0001F3AF PRIMARY VALIDATOR for Mintlify documentation (docs/)\n\nThis is now the AUTHORITATIVE validator\
      \ for docs/ - runs on pre-push and in CI.\nReplaces 5 previous Python validators (link_validator, navigation_validator,\n\
      image_validator, frontmatter_validator, check_internal_links).\n\nComprehensive Checks (2025-11-15 - Simplified Validation):\n\
      \u2705 All internal links resolve correctly\n\u2705 Anchor links are valid (#section references)\n\u2705 Navigation\
      \ references work (docs.json \u2194 MDX files)\n\u2705 Page cross-references are accurate\n\u2705 Image references are\
      \ valid\n\u2705 Frontmatter is complete (title, description)\n\u2705 MDX syntax is valid\n\u2705 No orphaned pages\n\
      \nRuns automatically on git push (pre-push stage):\n- Duration: ~8-12s (acceptable within pre-push 8-12 min budget)\n\
      - Catches MDX syntax errors BEFORE pushing to remote\n- Prevents broken documentation from reaching repository\n- More\
      \ reliable than custom Python validators\n\nManual run for immediate validation:\n$ SKIP= pre-commit run mintlify-broken-links-check\
      \ --all-files\nOR\n$ make docs-validate-mintlify\nOR\n$ cd docs && npx mintlify broken-links\n\nMigration (2025-11-15):\n\
      - Mintlify CLI is now PRIMARY validator (pre-push + CI)\n- Removed redundant Python validators from pre-push\n- Moved\
      \ from manual to pre-push to catch errors before remote push\n- See: docs-internal/DOCS_VALIDATION_SIMPLIFICATION.md\n"
  - id: validate-documentation-integrity
    name: Validate Documentation Integrity (ADRs, Monitoring, Mermaid)
    entry: uv run pytest tests/test_documentation_integrity.py -v --tb=short
    language: system
    files: \.(md|mdx|json)$|^monitoring/.*README\.md$
    pass_filenames: false
    always_run: false
    stages:
    - pre-push
    description: 'Documentation integrity and completeness tests (TDD):

      - ADR synchronization between adr/ and docs/architecture/

      - Architecture overview ADR count accuracy

      - Mermaid diagram structure validation

      - Monitoring subdirectories have comprehensive READMEs (>50 lines)

      - No HTML comments in MDX (use JSX comments)

      - JSX comments properly closed

      Ensures documentation standards maintained (2025-11-07 audit).

      '
  - id: validate-documentation-structure
    name: Validate Documentation Structure (Orphaned Files, ADR Numbering, TODOs, Badges, Links)
    entry: uv run pytest tests/regression/test_documentation_structure.py -v --tb=short
    language: system
    files: \.(md|mdx|json)$|^adr/.*\.md$|^README\.md$
    pass_filenames: false
    always_run: false
    stages:
    - pre-push
    description: 'Comprehensive documentation structure validation (TDD):

      - Prevents orphaned MDX files not in docs.json navigation

      - Detects duplicate ADR numbering

      - Validates ADR synchronization between adr/ and docs/architecture/

      - Validates README.md ADR badge count matches actual ADR count

      - Ensures public docs don''t have TODO/FIXME comments (excludes templates/archives)

      - Detects broken internal links between documentation pages

      - Validates frontmatter presence in MDX files

      - Checks version consistency across deployment files

      - Confirms essential root documentation files exist

      Regression prevention for issues fixed in documentation audit (2025-11-12).

      Enhanced 2025-11-12: Added badge validation, comprehensive TODO detection, link checking.

      '
  - id: validate-adr-index
    name: Validate ADR Index is Up-to-Date
    entry: python scripts/generate_adr_index.py --check
    language: python
    additional_dependencies: []
    files: ^adr/.*\.md$
    pass_filenames: false
    always_run: false
    stages:
    - pre-push
    description: 'Ensures adr/README.md index is up-to-date with all ADR files.


      Validates:

      - All ADRs are listed in the index with correct metadata

      - Categories are accurate and complete

      - No duplicate ADR numbers

      - Index generation instructions are current


      To regenerate: python scripts/generate_adr_index.py


      Regression prevention for REC-001 from documentation audit (2025-11-12).

      '
  - id: validate-deployment-secrets
    name: Validate deployment secret keys alignment
    entry: uv run pytest tests/deployment/test_helm_configuration.py::test_deployment_secret_keys_exist_in_template -v --tb=short
    language: system
    files: ^deployments/helm/.*\.(yaml|yml)$
    pass_filenames: false
    stages:
    - pre-push
  - id: validate-cors-security
    name: Validate CORS security configuration
    entry: uv run pytest tests/deployment/test_helm_configuration.py::test_kong_cors_not_wildcard_with_credentials -v --tb=short
    language: system
    files: ^deployments/(kong|base)/.*\.(yaml|yml)$
    pass_filenames: false
    stages:
    - pre-push
  - id: check-hardcoded-credentials
    name: Check for hard-coded credentials
    entry: uv run pytest tests/deployment/test_helm_configuration.py::test_no_hardcoded_credentials_in_configmap -v --tb=short
    language: system
    files: ^deployments/base/configmap\.yaml$
    pass_filenames: false
    stages:
    - pre-push
  - id: validate-redis-password-required
    name: Ensure Redis password is mandatory
    entry: uv run pytest tests/deployment/test_helm_configuration.py::test_redis_password_not_optional -v --tb=short
    language: system
    files: ^deployments/base/redis-session-deployment\.yaml$
    pass_filenames: false
    stages:
    - pre-push
  - id: trivy-scan-k8s-manifests
    name: Trivy Security Scan for Kubernetes Manifests
    entry: "bash -c 'if ! command -v trivy &> /dev/null; then\n  echo \"\u26A0\uFE0F  Trivy not installed - skipping security\
      \ scan. Install: brew install trivy\";\n  exit 0;\nfi;\ntrivy config deployments --severity CRITICAL,HIGH --exit-code\
      \ 1 --quiet ||\n(echo \"\u274C Security vulnerabilities found. Run: trivy config deployments --severity CRITICAL,HIGH\"\
      ; exit 1)'\n"
    language: system
    files: ^deployments/.*\.(yaml|yml)$
    pass_filenames: false
    always_run: false
    stages:
    - pre-push
    description: 'Scans Kubernetes manifests for security misconfigurations using Trivy.


      Detects issues like:

      - readOnlyRootFilesystem: false (AVD-KSV-0014)

      - Missing security contexts

      - Privileged containers

      - Missing resource limits


      Install Trivy:

      - macOS: brew install trivy

      - Linux: See https://aquasecurity.github.io/trivy/latest/getting-started/installation/


      If Trivy is not installed, the hook will skip scanning (not fail).

      CI/CD environments should have Trivy installed for mandatory scans.


      Regression prevention for: Deploy to GKE Staging failure (Run #19309378657)

      '
  - id: check-mermaid-styling
    name: Check Mermaid Diagrams for ColorBrewer2 Set3 Styling
    entry: uv run python scripts/check_mermaid_styling.py
    language: python
    additional_dependencies: []
    files: ^docs/.*\.mdx$
    pass_filenames: true
    always_run: false
    stages:
    - manual
    description: 'Validates Mermaid diagram styling consistency (optional quality check).

      Run manually: SKIP= pre-commit run check-mermaid-styling --all-files

      Moved to manual stage 2025-11-16 (CI/CD optimization - Phase 1)

      '
  - id: prevent-local-config-commits
    name: Prevent Local Config Files from Being Committed
    entry: uv run pytest tests/test_gitignore_validation.py -v
    language: system
    pass_filenames: false
    always_run: true
    description: 'Prevents accidental commits of local configuration files like:

      - .claude/settings.local.json

      - *.local.json

      - .env.local

      Per TDD best practices, this ensures local configs never reach version control.

      '
  - id: validate-github-workflows
    name: Validate GitHub Actions Workflow Context Usage
    entry: uv run python scripts/validate_github_workflows.py
    language: system
    files: ^\.github/workflows/.*\.ya?ml$
    pass_filenames: false
    description: 'Validates that GitHub Actions workflows don''t reference undefined

      context variables (e.g., github.event.workflow_run.* when workflow_run

      trigger is not enabled). Prevents CI/CD failures from context errors.

      '
  - id: validate-gke-autopilot-compliance
    name: Validate GKE Autopilot Resource Compliance
    entry: uv run python scripts/validate_gke_autopilot_compliance.py
    language: system
    files: ^deployments/.*\.ya?ml$
    pass_filenames: false
    stages:
    - pre-push
    description: "Validates that Kubernetes manifests comply with GKE Autopilot constraints:\n- CPU limit/request ratio \u2264\
      \ 4.0x\n- Memory limit/request ratio \u2264 4.0x\n- No environment variables with both 'value' and 'valueFrom'\n\nPrevents\
      \ deployment failures and pod creation errors on GKE Autopilot.\n\nRegression prevention for:\n- Run #19310965220: GKE\
      \ Autopilot validation failure\n- Run #19310965206: Deployment validation failure\n- Run #19310965249: Deploy to GKE\
      \ Staging failure\n"
  - id: validate-dependency-injection
    name: Validate Dependency Injection Configuration
    entry: python3 .githooks/pre-commit-dependency-validation
    language: python
    additional_dependencies: []
    pass_filenames: false
    files: ^(src/mcp_server_langgraph/(core/dependencies|core/cache|auth/service_principal)\.py|tests/unit/test_(dependencies_wiring|cache_redis_config)\.py)$
    always_run: false
    stages:
    - pre-push
    description: 'Validates that dependency injection is properly configured to prevent:

      1. Missing Keycloak admin credentials

      2. OpenFGA client created with None store_id

      3. Service principal crashes when OpenFGA disabled

      4. L2 cache ignoring secure Redis settings

      5. Missing critical test coverage

      See ADR-0042 for details on these critical production bugs.

      '
  - id: validate-test-fixtures
    name: Validate Test Fixtures for Common Issues
    entry: uv run python scripts/validate_test_fixtures.py
    language: python
    additional_dependencies: []
    files: ^tests/.*test_.*\.py$
    pass_filenames: true
    always_run: false
    stages:
    - pre-push
    description: 'Validates test fixtures to prevent common failures:

      1. Missing FastAPI dependency overrides (causes 401 errors)

      2. Invalid Ollama model names (missing ollama/ prefix)

      3. Circuit breaker tests without proper isolation markers

      Errors block commits, warnings are informational only.

      See: tests/API_TESTING.md for detailed guidance.

      '
  - id: shellcheck
    name: Shellcheck - Bash Script Linting
    entry: shellcheck
    language: system
    types:
    - shell
    args:
    - -x
    - --severity=warning
    description: 'Validates bash scripts for common errors and best practices.

      Prevents runtime errors like undefined functions, integer comparison issues,

      and improper variable handling. See staging-smoke-tests.sh fixes as examples.

      '
  - id: validate-pytest-markers
    name: Validate Pytest Markers
    entry: uv run python scripts/validate_pytest_markers.py
    language: python
    additional_dependencies: []
    pass_filenames: false
    files: ^(tests/.*\.py|pyproject\.toml)$
    description: 'Validates that all pytest.mark.* decorators used in tests are registered

      in pyproject.toml. Prevents "PytestUnknownMarkWarning" errors in CI.

      '
  - id: validate-fixture-organization
    name: Validate Pytest Fixture Organization (No Duplicates)
    entry: uv run pytest tests/test_fixture_organization.py -v --tb=short
    language: system
    pass_filenames: false
    files: ^tests/.*\.py$
    always_run: false
    stages:
    - pre-push
    description: 'Prevents duplicate autouse fixtures across test files.


      Issue fixed: 25 duplicate init_test_observability fixtures were found

      across test modules, causing duplicate initialization overhead.


      Best practice: Module/session-scoped autouse fixtures should be defined

      in tests/conftest.py to avoid initialization conflicts and improve test

      performance. This hook ensures fixtures remain consolidated.


      See: docs-internal/CODEX_FINDINGS_VALIDATION_REPORT.md

      '
  - id: regression-prevention-tests
    name: CI/CD Regression Prevention Tests
    entry: uv run pytest tests/test_regression_prevention.py -v --tb=short
    language: system
    pass_filenames: false
    files: ^(tests/.*\.py|\.github/workflows/.*\.ya?ml)$
    always_run: false
    stages:
    - pre-push
    description: 'Prevents regression of critical CI/CD and testing infrastructure issues.


      Issues prevented:

      1. Missing pytest fixture decorators (Issue #6 - Quality Tests)

      2. Invalid class-scoped fixtures (Issue #6)

      3. Settings singleton not reloaded after monkeypatch (Issue #7 - Smoke Tests)

      4. Use of archived tools like kubeval (Issue #8 - Deployment Workflows)

      5. Outdated GitHub Action versions

      6. Invalid workflow YAML syntax


      Following TDD principles, these tests FAIL if regressions are introduced.

      See: docs/CRITICAL_FIXES_SUMMARY.md for full details.

      '
  - id: detect-dead-test-code
    name: Detect Dead Code in Test Fixtures (Codex P0)
    entry: uv run python scripts/detect_dead_test_code.py tests/
    language: python
    additional_dependencies: []
    files: ^tests/.*test_.*\.py$
    pass_filenames: false
    always_run: false
    stages:
    - pre-push
    description: "Detects dead code after return statements in pytest fixtures.\nThis code never executes and represents lost\
      \ test coverage.\n\nPattern detected:\n    @pytest.fixture\n    def my_fixture():\n        return value\n\n        #\
      \ Dead code - never executes!\n        assert something\n\nFix: Extract dead code into separate test function with test_\
      \ prefix.\n\nRegression prevention for Codex P0 finding:\n- test_code_generator.py:33-64 had 18 lines of dead code\n\
      - test_server.py:75-99 had 9 lines of dead code\nThese tests never executed, losing critical test coverage.\n\nMeta-test:\
      \ tests/meta/test_codex_regression_prevention.py::TestDeadCodeInFixtures\n"
  - id: validate-api-schemas
    name: Validate API Response Schemas
    entry: uv run python scripts/validate_api_schemas.py
    language: python
    additional_dependencies: []
    pass_filenames: false
    files: ^src/mcp_server_langgraph/(api|auth)/.*\.py$
    always_run: false
    stages:
    - pre-push
    description: 'Validates that API endpoint responses match their documented Pydantic schemas.

      Prevents bugs where implementations store data but don''t return it in responses.


      Regression prevention for Codex Finding (2025-11-10):

      - API key "created" timestamp was stored in Keycloak but omitted from response

      - Violated CreateAPIKeyResponse schema contract

      - Clients received empty string instead of actual timestamp


      Detection strategy:

      - Validates response model field definitions

      - Checks that return statements include all required schema fields

      - Warns when model instantiation might be missing fields


      See: TESTING.md "Regression Test Patterns - Pattern 1: API Contract Violations"

      '
  - id: validate-test-time-bombs
    name: Detect Test Time Bombs (Future Dates/Models)
    entry: uv run python scripts/validate_test_time_bombs.py
    language: python
    additional_dependencies: []
    pass_filenames: false
    files: ^tests/.*test_.*\.py$
    always_run: false
    stages:
    - pre-push
    description: 'Detects hard-coded future dates, versions, and model names in tests that

      will break when those futures become reality.


      Regression prevention for Codex Finding (2025-11-10):

      - Tests used "gpt-5" which will break when OpenAI releases GPT-5

      - Tests used "gemini-2.5-flash" and other future model names

      - Created time-bomb test failures


      Patterns detected:

      - Future AI model names (gpt-5, claude-5, gemini-3+)

      - Future year references (beyond current year + 2)

      - High version numbers (v5.0+) that might become real


      Best practice: Use clearly fake constants like TEST_NONEXISTENT_MODEL = "gpt-999-test-nonexistent"


      See: TESTING.md "Regression Test Patterns - Pattern 3: Test Time Bombs"

      '
  - id: check-e2e-completion
    name: Check E2E Test Implementation Progress
    entry: uv run python scripts/check_e2e_completion.py --min-percent 25
    language: python
    additional_dependencies: []
    pass_filenames: false
    files: ^tests/e2e/test_full_user_journey\.py$
    always_run: false
    stages:
    - pre-push
    description: "Tracks E2E test implementation progress to prevent regression of\nCodex Finding #1: \"E2E suite effectively\
      \ inert\u201449 scenarios are xfail placeholders\"\n\nMonitors:\n- Total E2E tests vs implemented tests\n- Completion\
      \ percentage (current: 35%, target: 80%)\n- Prevents decrease in implementation progress\n\nMin: 25% | Current: 35%\
      \ | Target: 80%\n"
  - id: check-test-sleep-budget
    name: Monitor Test Wall-Clock Sleep Time Budget
    entry: uv run python scripts/check_test_sleep_budget.py --max-seconds 60 --warn-seconds 45
    language: python
    additional_dependencies: []
    pass_filenames: false
    files: ^tests/.*test_.*\.py$
    always_run: false
    stages:
    - pre-push
    description: 'Monitors total wall-clock sleep time across test suite.


      Related to Codex Finding #5: Wall-clock sleeps make suite slow and flaky


      Current status: 36s in active tests (acceptable)

      Budget: 60s max, 45s warning threshold


      Note: Many sleep calls are in skipped tests or testing actual sleep functionality.

      '
  - id: validate-meta-test-quality
    name: Run Meta-Tests for Test Quality Validation
    entry: uv run pytest tests/meta/test_property_test_quality.py tests/meta/test_context_manager_quality.py tests/meta/test_kubectl_safety.py
      -v --tb=short
    language: system
    pass_filenames: false
    files: ^tests/.*test_.*\.py$
    always_run: false
    stages:
    - pre-push
    description: 'Runs meta-tests that validate test suite quality (Codex Findings Prevention):


      1. Property Test Quality: Ensures @given tests have assertions

      2. Context Manager Quality: Validates __exit__ assertions

      3. Kubectl Safety: Enforces --dry-run or safety guards


      Prevents regression of Codex Findings #3, #4, #9

      '
  - id: validate-github-action-versions
    name: Validate GitHub Actions Action Versions
    entry: uv run pytest tests/meta/test_github_actions_validation.py -v --tb=short
    language: system
    pass_filenames: false
    files: ^(\.github/workflows/.*\.ya?ml|\.github/actions/.*/action\.yml)$
    always_run: false
    stages:
    - pre-push
    description: 'Validates that all GitHub Actions use published, valid version tags and have correct permissions.


      Invalid versions prevented (OpenAI Codex Phase 5):

      1. astral-sh/setup-uv@v7.1.1 (should be v7.1.0 or v7) - FIXED

      2. actions/cache@v4.3.0 (should be v4.2.0 or v4) - FIXED

      3. Other non-existent action version tags


      Permissions validated:

      - Workflows creating issues must have ''issues: write'' permission

      - Workflows have minimal required permissions (security best practice)


      Test suite (8 tests):

      - Action version validation (3 tests)

      - Permissions validation (3 tests)

      - YAML syntax validation (2 tests)


      Following TDD principles: Tests written FIRST, then fixes applied.

      See: docs-internal/GITHUB_ACTIONS_VALIDATION_REPORT.md

      '
  - id: validate-kustomize-builds
    name: Validate Kustomize Overlays Build Successfully
    entry: uv run pytest tests/deployment/test_kustomize_builds.py -v --tb=short
    language: system
    pass_filenames: false
    files: ^deployments/.*\.(yaml|yml)$
    always_run: false
    stages:
    - pre-push
    description: 'Validates that all Kustomize overlays build successfully without errors.


      Prevents critical deployment blockers identified in Codex audit:

      1. NetworkPolicy port mismatches (3307 vs 5432 for PostgreSQL)

      2. Redis StatefulSet deletion using wrong kind (Deployment vs StatefulSet)

      3. Service Account namespace mismatches

      4. Cloud SQL Proxy missing health check flags

      5. PodDisruptionBudget namespace mismatches

      6. Istio config inline comments in host strings

      7. Orphaned ResourceQuotas for undefined namespaces


      TDD-based validation suite ensures these issues never recur.

      See: docs-internal/CLOUD_SQL_CONNECTION_STRATEGY.md

      '
  - id: validate-network-policies
    name: Validate NetworkPolicy Port Configurations
    entry: uv run pytest tests/deployment/test_network_policies.py -v --tb=short
    language: system
    pass_filenames: false
    files: ^deployments/.*network-policy\.(yaml|yml)$
    always_run: false
    stages:
    - pre-push
    description: 'Validates NetworkPolicy configurations use correct database ports.


      Critical validations:

      - PostgreSQL uses port 5432 (NOT 3307 for MySQL)

      - Redis uses port 6379

      - Cloud SQL connections properly configured

      - No overly permissive egress rules


      Prevents production connectivity failures from port misconfigurations.

      '
  - id: validate-service-accounts
    name: Validate Service Account Separation and RBAC
    entry: uv run pytest tests/deployment/test_service_accounts.py -v --tb=short
    language: system
    pass_filenames: false
    files: ^deployments/.*serviceaccount.*\.(yaml|yml)$
    always_run: false
    stages:
    - pre-push
    description: 'Validates Service Account configuration follows least-privilege principles.


      Checks:

      - Components use separate ServiceAccounts (postgres, redis, keycloak, etc.)

      - Workload Identity annotations are correctly formatted

      - RoleBindings reference existing ServiceAccounts

      - No overly permissive RBAC rules (wildcards)


      Ensures security best practices and prevents privilege escalation.

      '
  - id: validate-serviceaccount-naming
    name: Validate ServiceAccount Naming Consistency
    entry: uv run python scripts/validate_serviceaccount_names.py
    language: python
    additional_dependencies:
    - pyyaml>=6.0.0
    files: ^deployments/(base/serviceaccounts\.yaml|overlays/.*/serviceaccount.*\.yaml)$
    pass_filenames: false
    always_run: false
    stages:
    - pre-push
    description: 'Validates ServiceAccount naming consistency between base and overlays.


      Enforces naming convention:

      - Base ServiceAccounts must end with -sa suffix (e.g., openfga-sa, keycloak-sa)

      - Overlay ServiceAccounts must match base names (after removing env prefix)


      Prevents deployment failures from naming mismatches that cause:

      - Workload Identity binding failures

      - RBAC permission issues

      - Pod startup failures


      Regression prevention for Run #19311976718 - Deployment Validation failure

      '
  - id: check-helm-placeholders
    name: Check Helm values for unresolved placeholders
    entry: 'bash -c ''if grep -r "YOUR_.*_PROJECT_ID\|@PROJECT_ID\." deployments/helm/values-*.yaml | grep -v "^#" | grep
      -v "TODO" | grep -v "# For" | grep -v ".local.yaml"; then echo "ERROR: Found unresolved PROJECT_ID placeholders in Helm
      values files."; echo "Use either @DOLLAR{GCP_PROJECT_ID} or actual project IDs."; echo "For deployment-specific values,
      create values-*.local.yaml files."; exit 1; else echo "No dangerous placeholders found"; fi''

      '
    language: system
    pass_filenames: false
    files: ^deployments/helm/values-.*\.(yaml|yml)$
    always_run: false
    stages:
    - pre-push
    description: 'Prevents committing unresolved PROJECT_ID placeholders in Helm values.


      Dangerous patterns blocked:

      - YOUR_STAGING_PROJECT_ID

      - YOUR_GCP_PROJECT_ID

      - @PROJECT_ID.iam.gserviceaccount.com (not using variable substitution)


      Safe patterns allowed:

      - @${GCP_PROJECT_ID}.iam.gserviceaccount.com (variable substitution)

      - vishnu-sandbox-20250310 (actual project ID)

      - Commented placeholders with TODO or "# For" documentation


      Best practice: Create values-*.local.yaml for deployment-specific configs.

      Add *.local.yaml to .gitignore to prevent committing secrets.


      Prevents accidental deployment failures and security issues.

      Regression prevention for Codex findings: values-staging.yaml:108, values-production.yaml:139

      '
  - id: validate-docker-compose-health-checks
    name: Validate Docker Compose health check configurations
    entry: uv run pytest tests/test_docker_compose_validation.py::TestDockerComposeQdrantSpecific::test_qdrant_uses_grpc_health_probe
      -v --tb=short
    language: system
    files: ^.*docker-compose.*\.(yaml|yml)$
    pass_filenames: false
    always_run: false
    stages:
    - pre-push
    description: 'Validates Docker Compose health check configurations (TDD).


      Critical checks:

      - Qdrant services MUST use grpc_health_probe (not wget/curl)

      - Prevents using commands not available in container images

      - Validates health check syntax and structure


      Background:

      Qdrant v1.15+ removed wget/curl for security (GitHub issue #3491).

      This hook prevents health checks from failing due to missing commands.


      Regression prevention for Codex finding: docker-compose.test.yml:227-232

      '
  - id: validate-keycloak-config
    name: Validate Keycloak service configuration in docker-compose.test.yml
    entry: uv run python scripts/validate_keycloak_config.py docker/docker-compose.test.yml
    language: python
    additional_dependencies:
    - pyyaml>=6.0.0
    files: ^docker/docker-compose\.test\.yml$
    pass_filenames: false
    always_run: false
    description: 'Validates Keycloak service configuration in docker-compose.test.yml (TDD).


      Critical checks:

      - keycloak-test service exists and is uncommented

      - Health check configuration is present

      - Required environment variables are configured (KEYCLOAK_ADMIN, KC_DB, KC_DB_URL, KC_HEALTH_ENABLED)

      - start_period is adequate (60s minimum for Keycloak initialization)


      Prevents regression of Codex Finding #2: Keycloak service unavailable

      causing TestStandardUserJourney::test_01_login failures.


      Trade-off: +60s startup time vs. comprehensive E2E auth testing coverage.


      See: ADR-0053, tests/meta/test_precommit_keycloak_validation.py

      '
  - id: validate-docker-image-contents
    name: Validate Docker image contents in Dockerfile (final-test stage)
    entry: uv run python scripts/validate_docker_image_contents.py docker/Dockerfile
    language: python
    files: ^docker/Dockerfile$
    pass_filenames: false
    always_run: false
    description: 'Validates Docker image contents in Dockerfile (TDD).


      Required COPY commands in final-test stage:

      - src/ (application source code)

      - tests/ (test suite)

      - pyproject.toml (project configuration)


      Excluded (meta-tests run on host, not in Docker):

      - scripts/ (meta-test validation scripts)

      - deployments/ (Kubernetes manifests, Helm charts)


      Prevents regression of Codex Findings #4 & #5:

      - ModuleNotFoundError for ''scripts'' module

      - FileNotFoundError for /app/deployments


      Design rationale:

      - Integration tests run IN Docker: need src/, tests/, pyproject.toml

      - Meta-tests run ON host: need full repo (scripts/, deployments/)

      - Separation prevents Docker image bloat


      See: ADR-0053, tests/meta/test_precommit_docker_image_validation.py

      '
  - id: helm-lint
    name: Helm Lint Validation
    entry: helm lint deployments/helm/mcp-server-langgraph
    language: system
    files: ^deployments/helm/.*\.(yaml|yml)$
    pass_filenames: false
    stages:
    - pre-push
    description: 'Validates Helm chart passes lint checks.


      Prevents:

      - Hyphenated key parsing errors (e.g., .Values.kube-prometheus-stack.enabled)

      - Template syntax errors

      - Invalid Kubernetes resource schemas

      - Missing required values


      Fix: Use index .Values "kube-prometheus-stack" "enabled" for hyphenated keys


      Regression prevention for Codex Finding #1 (P0 Blocker)

      '
  - id: validate-cloud-overlays
    name: Validate Cloud Overlays Build Successfully
    entry: bash -c 'kubectl kustomize deployments/kubernetes/overlays/aws && kubectl kustomize deployments/kubernetes/overlays/gcp
      && kubectl kustomize deployments/kubernetes/overlays/azure'
    language: system
    files: ^deployments/kubernetes/overlays/(aws|gcp|azure)/.*\.(yaml|yml)$
    pass_filenames: false
    stages:
    - pre-push
    description: 'Validates cloud-specific Kustomize overlays build without errors.


      Prevents:

      - ConfigMap generator issues with behavior: replace

      - Missing ConfigMaps or resources

      - YAML syntax errors in cloud configs


      Regression prevention for Codex Finding #2 (P0 Blocker)

      '
  - id: validate-no-placeholders
    name: Check for Placeholders in Production Overlays
    entry: bash -c 'kubectl kustomize deployments/overlays/production-gke | grep -E "PLACEHOLDER_|PRODUCTION_DOMAIN" && exit
      1 || exit 0'
    language: system
    files: ^deployments/overlays/production-gke/.*\.(yaml|yml)$
    pass_filenames: false
    stages:
    - pre-push
    description: 'Validates production overlays don''t contain unresolved placeholders.


      Prevents:

      - PLACEHOLDER_GCP_PROJECT_ID in service accounts

      - PLACEHOLDER_SET_VIA_ENV in environment variables

      - PRODUCTION_DOMAIN in configuration


      Ensures production deployments have valid, runtime-ready configuration.


      Regression prevention for Codex Finding #3 (P0 Blocker)

      '
  - id: check-test-memory-safety
    name: Check Test Memory Safety (pytest-xdist OOM prevention)
    entry: python scripts/check_test_memory_safety.py
    language: python
    additional_dependencies: []
    files: ^tests/.*test_.*\.py$
    pass_filenames: true
    always_run: false
    description: 'Ensures tests using AsyncMock/MagicMock follow memory safety pattern to

      prevent pytest-xdist from consuming 200GB+ memory.


      Required pattern (3-part):

      1. @pytest.mark.xdist_group(name="...") - Groups tests in same worker

      2. teardown_method() + gc.collect() - Forces GC after each test

      3. Performance tests: @pytest.mark.skipif(os.getenv("PYTEST_XDIST_WORKER"))


      Background:

      pytest-xdist worker isolation causes AsyncMock/MagicMock objects to create

      circular references that prevent garbage collection, leading to memory

      explosion (observed: 217GB VIRT, 42GB RES).


      Validates:

      - Test classes with AsyncMock/MagicMock have xdist_group decorator

      - Test classes have teardown_method with gc.collect()

      - Performance tests skip when running in parallel mode


      See: tests/MEMORY_SAFETY_GUIDELINES.md for complete guide

      Reference: tests/security/test_api_key_indexed_lookup.py (correct implementation)

      '
  - id: check-async-mock-usage
    name: Check Async Mock Usage (prevent hanging tests)
    entry: python scripts/check_async_mock_usage.py
    language: python
    additional_dependencies: []
    files: ^tests/.*test_.*\.py$
    pass_filenames: true
    always_run: false
    description: 'Prevents hanging tests by detecting async methods mocked without AsyncMock.


      Issue prevented:

      When patch.object() or patch() is used without new_callable=AsyncMock on

      async methods, the test will hang indefinitely when the code awaits the

      mocked method. Python''s event loop waits forever for a non-async mock.


      Required pattern:

      - patch.object(obj, "async_method", new_callable=AsyncMock)

      - NOT: patch.object(obj, "async_method")  # This hangs!


      Detection strategy:

      - Identifies common async method naming patterns (send_, get_, create_, etc.)

      - Flags patch calls missing new_callable=AsyncMock parameter

      - Works with both patch.object() and patch() calls


      See: tests/monitoring/test_cost_tracker.py:350 (correct usage)

      '
  - id: check-async-mock-configuration
    name: Check AsyncMock Configuration (prevent authorization bypass)
    entry: python scripts/check_async_mock_configuration.py
    language: python
    additional_dependencies: []
    files: ^tests/.*test_.*\.py$
    pass_filenames: true
    always_run: false
    stages:
    - manual
    description: 'Validates that all AsyncMock instances have explicit return_value or side_effect configuration.


      SECURITY CRITICAL: Unconfigured AsyncMock returns truthy values, causing authorization

      checks to incorrectly pass. This was the root cause of SCIM security bug (commit abb04a6a).


      Issue prevented:

      - Unconfigured AsyncMock() returns <AsyncMock> (truthy) instead of False

      - Authorization checks like "if await openfga.check_permission()" evaluate to True

      - Security controls bypassed, granting access when it should be denied

      - Tests pass incorrectly, hiding authorization bugs


      Required pattern:

      - Authorization denial: mock.check_permission.return_value = False

      - Authorization grant: mock.check_permission.return_value = True

      - Void functions: mock.write_tuples.return_value = None

      - Exceptions: mock.method.side_effect = Exception("error")


      Current status: 65 unconfigured high-risk instances (authorization/permission checks)

      Future: Will move to pre-push stage after fixing all violations


      See: tests/ASYNC_MOCK_GUIDELINES.md for complete guide

      Meta-test: tests/meta/test_async_mock_configuration.py validates this

      '
  - id: validate-test-ids
    name: Validate Test IDs (prevent pytest-xdist pollution)
    entry: python scripts/validate_test_ids.py
    language: python
    additional_dependencies: []
    files: ^tests/.*\.py$
    pass_filenames: true
    always_run: false
    description: "Prevents hardcoded IDs in test files that cause state pollution in pytest-xdist.\n\nCRITICAL: Hardcoded\
      \ IDs like \"user:alice\" or \"apikey_test123\" cause flaky tests\nwhen running in parallel with pytest-xdist due to\
      \ state contamination across workers.\n\nWhy this matters:\n- Hardcoded IDs cause state pollution in parallel test execution\
      \ (pytest-xdist)\n- State pollution leads to intermittent test failures (flaky tests)\n- Flaky tests waste CI/CD time\
      \ and reduce confidence\n\nPrevention mechanism:\n- Pre-commit hook validates test files BEFORE commit\n- Hook detects\
      \ hardcoded IDs and blocks commit with helpful error message\n- Developers must use worker-safe helpers (enforced by\
      \ automation)\n\nRequired pattern:\n  from tests.conftest import get_user_id, get_api_key_id\n\n  def test_something():\n\
      \      user_id = get_user_id()  # \u2705 Worker-safe\n      apikey_id = get_api_key_id()  # \u2705 Worker-safe\n\n \
      \     # NOT: user_id = \"user:alice\"  # \u274C Hardcoded - will fail pre-commit\n\nWorker-safe helper usage examples:\n\
      - Each xdist worker gets unique IDs (user:test_gw0, user:test_gw1, etc.)\n- Prevents race conditions and state pollution\
      \ across workers\n- Ensures tests pass both in serial and parallel execution\n\nSee: tests/conftest.py for helper function\
      \ documentation\nSee: tests/meta/test_id_pollution_prevention.py for validation tests\n"
  - id: validate-test-isolation
    name: Validate Test Isolation for Pytest-xdist
    entry: python scripts/validation/validate_test_isolation.py tests/
    language: python
    additional_dependencies: []
    files: ^tests/.*test_.*\.py$
    pass_filenames: false
    always_run: false
    stages:
    - pre-push
    description: 'Validates that test files follow best practices for pytest-xdist parallel execution.


      Prevents regression of bug fixed in commit 079e82e where async dependencies were

      overridden with sync lambda functions, causing intermittent 401 authentication failures.


      Critical validations:

      - Async dependencies MUST be overridden with async functions (not lambdas)

      - FastAPI dependency_overrides.clear() called in fixture teardown

      - Test classes use @pytest.mark.xdist_group marker for related tests

      - teardown_method() includes gc.collect() to prevent memory leaks


      Without these patterns:

      - Tests pass when run with pytest -xvs (single process)

      - Tests fail intermittently with pytest -n auto (parallel workers)

      - Difficult to debug due to race conditions


      See: tests/PYTEST_XDIST_BEST_PRACTICES.md for complete guidance

      Regression tests: tests/regression/test_pytest_xdist_isolation.py

      '
  - id: validate-test-dependencies
    name: Validate Test Import Dependencies
    entry: bash -c 'source .venv/bin/activate && pytest tests/regression/test_dev_dependencies.py::test_test_imports_have_dev_dependencies
      -v --tb=short'
    language: system
    files: ^(tests/.*\.py|pyproject\.toml)$
    pass_filenames: false
    always_run: false
    stages:
    - pre-push
    description: "Prevents CI failures from missing test dependencies by validating that\nevery package imported in tests/\
      \ is available in project dependencies.\n\nThis hook catches the issue that caused 10 CI job failures on 2025-11-12:\n\
      - ModuleNotFoundError: docker.errors in 7 quality test jobs\n- Same error in E2E tests\n- Root cause: docker/kubernetes\
      \ in code-execution extras, not dev extras\n\nValidations:\n- All test imports have corresponding dependencies (main\
      \ or optional)\n- Package vs import name mismatches (PyJWT\u2192jwt, pyyaml\u2192yaml)\n- Stdlib backports handled (tomli\u2192\
      tomllib)\n- Third-party helpers excluded (bats-core)\n\nQuick fix: Add missing package to appropriate extras in pyproject.toml\n\
      - Test dependencies \u2192 [project.optional-dependencies.dev]\n- Code execution \u2192 [project.optional-dependencies.code-execution]\n\
      - CLI tools \u2192 [project.optional-dependencies.cli]\n\nRegression prevention for commit 7b51437 (2025-11-12)\nSee:\
      \ tests/regression/test_dev_dependencies.py for implementation\n"
  - id: validate-workflow-test-deps
    name: Validate Workflow Test Dependencies
    entry: uv run python scripts/validation/validate_workflow_test_deps.py
    language: python
    additional_dependencies:
    - pyyaml>=6.0.0
    files: ^\.github/workflows/.*\.ya?ml$
    pass_filenames: false
    always_run: false
    stages:
    - pre-push
    description: "Validates that GitHub Actions workflows installing dependencies for tests\ninclude the required 'dev' extras.\n\
      \nPrevents the configuration issue that caused 10 CI failures on 2025-11-12:\n- Workflows ran pytest but didn't install\
      \ dev extras\n- Missing docker/kubernetes packages broke test imports\n- Root cause: setup-python-deps used without\
      \ 'dev' in extras parameter\n\nChecks:\n- Workflows using setup-python-deps + pytest must install 'dev' extras\n- Skips\
      \ workflows using uv run (auto-installs) or other methods\n- Only validates workflows that explicitly use setup-python-deps\
      \ action\n\nQuick fix: Add or update 'extras' parameter in setup-python-deps step:\n  - uses: ./.github/actions/setup-python-deps\n\
      \    with:\n      extras: 'dev'  # or 'dev builder' for multiple\n\nRegression prevention for commit 7b51437 (2025-11-12)\n\
      See: scripts/validation/validate_workflow_test_deps.py for implementation\n"
  - id: validate-fixture-scopes
    name: Validate Pytest Fixture Scopes
    entry: bash -c 'source .venv/bin/activate && pytest tests/meta/test_fixture_validation.py::TestFixtureDecorators::test_fixture_scope_dependencies_are_compatible
      -v --tb=short'
    language: system
    files: ^tests/conftest\.py$
    pass_filenames: false
    always_run: false
    stages:
    - pre-push
    description: "Prevents pytest ScopeMismatch errors by validating fixture scope compatibility.\n\nValidates that fixtures\
      \ with wider scopes don't depend on fixtures with narrower scopes.\n\nScope hierarchy (widest to narrowest):\n- session:\
      \ Fixture runs once per test session\n- module: Fixture runs once per module\n- class: Fixture runs once per class\n\
      - function: Fixture runs once per test function (default)\n\nRULE: A fixture can only depend on fixtures with equal\
      \ or wider scope.\n\nCommon violations:\n- session-scoped fixture depending on function-scoped fixture \u274C\n- module-scoped\
      \ fixture depending on function-scoped fixture \u274C\n- function-scoped fixture depending on session-scoped fixture\
      \ \u2705 (OK)\n\nThis hook catches the issue that caused integration test failures with pytest-xdist:\n- ScopeMismatch:\
      \ session-scoped fixtures (postgres_connection_real, redis_client_real,\n  openfga_client_real) depended on function-scoped\
      \ fixture (integration_test_env)\n- Tests passed individually but failed in parallel execution\n- Root cause: integration_test_env\
      \ missing scope=\"session\" parameter\n\nQuick fix: Add or update scope parameter in fixture decorator:\n  @pytest.fixture(scope=\"\
      session\")\n  def my_fixture(dependency_fixture):\n      ...\n\nPrevention: This hook runs automatically on conftest.py\
      \ changes\nSee: tests/meta/test_fixture_validation.py for implementation\nRegression test added: 2025-11-13\n"
  - id: validate-minimum-coverage
    name: "Validate Minimum Test Coverage Threshold (\u2265 64%)"
    entry: uv run pytest tests/meta/test_coverage_enforcement.py -v --tb=short
    language: system
    pass_filenames: false
    files: ^(src/.*\.py|tests/.*\.py|pyproject\.toml)$
    always_run: false
    stages:
    - pre-push
    description: "Prevents coverage regression by enforcing minimum 64% threshold.\n\nValidates that:\n- Overall test coverage\
      \ \u2265 64% (CI threshold)\n- Coverage doesn't drop from Phase 1 baseline (65.78%)\n- All new code is adequately tested\n\
      \nCoverage targets:\n- Minimum: 64% (MUST NOT DROP BELOW)\n- Current: 65.78% (after Phase 1 improvements)\n- Target:\
      \ 80% (Codex recommendation)\n- Excellent: 90%+\n\nPhase 1 achievements:\n- prometheus_client.py: 44% \u2192 87% (+43%)\n\
      - budget_monitor.py: 47% \u2192 81% (+34%)\n- cost_api.py: 55% \u2192 91% (+36%)\n\nTo diagnose coverage issues:\n1.\
      \ Run: pytest --cov --cov-report=html\n2. Open: htmlcov/index.html\n3. Identify modules with low coverage\n4. Write\
      \ tests for uncovered code paths\n\nRegression prevention for Phase 1 (2025-11-15)\nSee: tests/meta/test_coverage_enforcement.py\
      \ for implementation\n"
  - id: validate-test-suite-performance
    name: Validate Test Suite Performance (< 120s)
    entry: uv run pytest tests/meta/test_performance_regression_suite.py -v --tb=short
    language: system
    pass_filenames: false
    files: ^tests/.*\.py$
    always_run: false
    stages:
    - manual
    description: 'Prevents test suite performance regression by enforcing < 120s duration.


      Validates that:

      - Unit test suite completes in < 120 seconds

      - No performance regression from baseline

      - Test parallelization remains effective


      Performance targets:

      - Current: 220s (TOO SLOW)

      - Target: < 120s (2 minutes)

      - Ideal: < 60s (1 minute)


      Known slow tests (tracked for optimization):

      - OpenFGA circuit breaker: 45s each (retry logic optimization needed)

      - Agent tests: 14-29s each (LangGraph mocking needed)

      - Retry timing: 14s (freezegun needed)


      To diagnose slow tests:

      1. Run: pytest -m unit --durations=20

      2. Identify tests > 5s

      3. Apply optimization strategies (see test documentation)


      Manual stage: Run with SKIP= pre-commit run validate-test-suite-performance

      See: tests/meta/test_performance_regression_suite.py for implementation

      Regression prevention for Phase 2 (2025-11-15)

      '
  - id: detect-slow-unit-tests
    name: Detect Individual Slow Tests (> 10s)
    entry: uv run pytest tests/meta/test_slow_test_detection.py -v --tb=short
    language: system
    pass_filenames: false
    files: ^tests/.*\.py$
    always_run: false
    stages:
    - manual
    description: 'Detects individual unit tests taking > 10 seconds.


      Performance guidelines:

      - Unit tests: < 1s (IDEAL)

      - Integration tests: < 5s (ACCEPTABLE)

      - E2E tests: < 30s (ACCEPTABLE)

      - Unit tests > 10s: NEEDS OPTIMIZATION


      Known slow tests (documented for future optimization):

      - OpenFGA circuit breaker tests: 45s (retry logic)

      - Agent tests: 14-29s (LangGraph execution)

      - Retry timing tests: 14s (real time delays)


      This hook prevents NEW slow tests from being introduced.

      Known slow tests are tracked and will be optimized separately.


      Optimization strategies:

      - Circuit breaker: Use fast_resilience_config fixture

      - Retry tests: Use freezegun to mock time

      - Agent tests: Mock LangGraph components

      - I/O operations: Use mocks instead of real I/O


      Manual stage: Run with SKIP= pre-commit run detect-slow-unit-tests

      See: tests/meta/test_slow_test_detection.py for implementation

      Regression prevention for Phase 2 (2025-11-15)

      '
- repo: https://github.com/antonbabenko/pre-commit-terraform
  rev: v1.96.2
  hooks:
  - id: terraform_fmt
    name: Terraform format
    description: Format Terraform files
    files: \.tf$
  - id: terraform_validate
    name: Terraform validate
    description: Validate Terraform syntax
    files: \.tf$
    args:
    - --hook-config=--retry-once-with-cleanup=true
    - --tf-init-args=-backend=false
    stages:
    - pre-push<|MERGE_RESOLUTION|>--- conflicted
+++ resolved
@@ -56,55 +56,29 @@
   rev: v1.13.0
   hooks:
   - id: mypy
-<<<<<<< HEAD
+    name: MyPy Type Checking (Non-blocking)
     args:
     - --ignore-missing-imports
     - --check-untyped-defs
     - --no-implicit-optional
-    files: ^src/mcp_server_langgraph/
-    additional_dependencies:
-    - pydantic
-    - types-PyYAML
-    - types-redis
-    - types-requests
-    # Temporarily moved to manual stage due to 110+ pre-existing type errors
-    # revealed when pydantic was added to additional_dependencies.
-    #
-    # Background: Adding pydantic enabled mypy to properly resolve BaseModel
-    # types, but also revealed extensive pre-existing type errors across the
-    # codebase that were previously being silently ignored.
-    #
-    # Immediate fixes completed (this PR):
-    # - src/mcp_server_langgraph/cli/__init__.py (click decorators)
-    # - src/mcp_server_langgraph/observability/json_logger.py (conditional base class)
-    # - src/mcp_server_langgraph/presets/quickstart.py (FastAPI decorators)
-    #
-    # Remaining work (separate PR):
-    # - 110+ type errors across 37 files in patterns/, builder/, monitoring/,
-    #   tools/, mcp/, infrastructure/, api/, etc.
-    # - FastAPI/click decorator typing across the codebase
-    # - Unused type: ignore comments cleanup
-    #
-    # To run manually: SKIP= pre-commit run mypy --all-files --hook-stage manual
-    stages:
-    - manual
-=======
-    name: MyPy Type Checking (Blocking)
-    args:
-    - --config-file=pyproject.toml
-    - --strict
     - --show-error-codes
     - --pretty
     files: ^src/mcp_server_langgraph/
     additional_dependencies:
-    - types-PyYAML
-    - types-requests
-    - types-redis
     - pydantic
     - fastapi
-    stages:
-    - pre-push
->>>>>>> e76c2871
+    - types-PyYAML
+    - types-redis
+    - types-requests
+    # MyPy set to manual stage (non-blocking) due to extensive pre-existing type errors.
+    #
+    # Background: --strict mode reveals 110+ type errors across 37 files that would
+    # block all development. Moving to manual stage allows incremental type safety
+    # improvements without blocking productive work.
+    #
+    # To run manually: SKIP= pre-commit run mypy --all-files --hook-stage manual
+    stages:
+    - manual
 - repo: https://github.com/gitleaks/gitleaks
   rev: v8.28.0
   hooks:
