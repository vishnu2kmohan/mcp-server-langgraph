"""
Unit tests for real E2E client implementations.

These tests validate the RealKeycloakAuth and RealMCPClient classes
work correctly with mock HTTP responses (not actual infrastructure).
Integration tests in test_full_user_journey.py use actual test infrastructure.
"""

import gc
from unittest.mock import AsyncMock, MagicMock, patch

import pytest

from tests.e2e.real_clients import RealKeycloakAuth, RealMCPClient, real_keycloak_auth, real_mcp_client

# Mark as unit test to ensure it runs in CI (uses mocks)
pytestmark = pytest.mark.unit


@pytest.mark.xdist_group(name="e2e_real_clients_tests")
class TestRealKeycloakAuth:
    """
    Unit tests for RealKeycloakAuth client.

    GIVEN: RealKeycloakAuth class for Keycloak authentication
    WHEN: Testing login, refresh, logout, introspect operations
    THEN: Should correctly format requests and handle responses
    """

    def teardown_method(self):
        """Force GC to prevent mock accumulation in xdist workers"""
        gc.collect()

    @pytest.mark.asyncio
    async def test_login_success(self):
        """
        GIVEN: RealKeycloakAuth client
        WHEN: Calling login with valid credentials
        THEN: Should make POST request to token endpoint and return tokens
        """
        with patch("tests.e2e.real_clients.httpx.AsyncClient") as mock_client_class:
            # Arrange
            mock_response = MagicMock()
            mock_response.json.return_value = {
                "access_token": "fake-access-token",
                "refresh_token": "fake-refresh-token",
                "expires_in": 300,
                "token_type": "Bearer",
            }
            mock_response.raise_for_status = MagicMock()

            mock_instance = AsyncMock(return_value=None)  # Container for configured methods
            mock_instance.post = AsyncMock(return_value=mock_response)
            mock_client_class.return_value = mock_instance

            auth = RealKeycloakAuth(base_url="http://localhost:9082")

            # Act
            tokens = await auth.login("alice", "password123")

            # Assert
            assert tokens["access_token"] == "fake-access-token"
            assert tokens["refresh_token"] == "fake-refresh-token"
            assert tokens["expires_in"] == 300

            mock_instance.post.assert_called_once()
            call_args = mock_instance.post.call_args
<<<<<<< HEAD
            assert "/realms/mcp-test/protocol/openid-connect/token" in call_args[0][0]
=======
            assert "/realms/default/protocol/openid-connect/token" in call_args[0][0]
>>>>>>> 785f6934
            assert call_args[1]["data"]["grant_type"] == "password"
            assert call_args[1]["data"]["username"] == "alice"
            assert call_args[1]["data"]["password"] == "password123"

    @pytest.mark.asyncio
    async def test_context_manager_closes_client(self):
        """
        GIVEN: real_keycloak_auth context manager
        WHEN: Using async with statement
        THEN: Should properly close HTTP client on exit
        """
        with patch("tests.e2e.real_clients.httpx.AsyncClient") as mock_client_class:
            mock_instance = AsyncMock(return_value=None)  # Container for configured methods
            mock_client_class.return_value = mock_instance

            async with real_keycloak_auth() as auth:
                assert isinstance(auth, RealKeycloakAuth)

            # Verify close was called
            mock_instance.aclose.assert_called_once()


@pytest.mark.xdist_group(name="e2e_real_clients_tests")
class TestRealMCPClient:
    """
    Unit tests for RealMCPClient.

    GIVEN: RealMCPClient class for MCP protocol communication
    WHEN: Testing initialize, list_tools, call_tool operations
    THEN: Should correctly format MCP requests and handle responses
    """

    def teardown_method(self):
        """Force GC to prevent mock accumulation in xdist workers"""
        gc.collect()

    @pytest.mark.asyncio
    async def test_initialize_session(self):
        """
        GIVEN: RealMCPClient
        WHEN: Calling initialize to start MCP session
        THEN: Should POST to /mcp/initialize with protocol version
        """
        with patch("tests.e2e.real_clients.httpx.AsyncClient") as mock_client_class:
            # Arrange
            mock_response = MagicMock()
            mock_response.json.return_value = {
                "jsonrpc": "2.0",
                "id": 1,
                "result": {
                    "protocolVersion": "2024-11-05",
                    "serverInfo": {"name": "mcp-server-langgraph", "version": "0.1.0"},
                    "capabilities": {"tools": {"listChanged": False}, "resources": {"listChanged": False}},
                },
            }
            mock_response.raise_for_status = MagicMock()

            mock_instance = AsyncMock(return_value=None)  # Container for configured methods
            mock_instance.post = AsyncMock(return_value=mock_response)
            mock_client_class.return_value = mock_instance

            client = RealMCPClient(base_url="http://localhost:8000")

            # Act
            result = await client.initialize()

            # Assert
            assert result["protocolVersion"] == "2024-11-05"
            assert result["capabilities"]["tools"]["listChanged"] is False

            mock_instance.post.assert_called_once()
            call_args = mock_instance.post.call_args
            assert call_args[0][0] == "/message"
            # Verify the JSON-RPC request includes correct protocolVersion
            request_json = call_args[1]["json"]
            assert request_json["method"] == "initialize"
            assert request_json["params"]["protocolVersion"] == "2024-11-05"

    @pytest.mark.asyncio
    async def test_list_tools(self):
        """
        GIVEN: RealMCPClient with initialized session
        WHEN: Calling list_tools
        THEN: Should POST JSON-RPC tools/list to /message and return tools array
        """
        with patch("tests.e2e.real_clients.httpx.AsyncClient") as mock_client_class:
            # Arrange
            mock_response = MagicMock()
            mock_response.json.return_value = {
                "jsonrpc": "2.0",
                "id": 2,
                "result": {
                    "tools": [
                        {"name": "search", "description": "Search documents"},
                        {"name": "analyze", "description": "Analyze data"},
                    ]
                },
            }
            mock_response.raise_for_status = MagicMock()

            mock_instance = AsyncMock(return_value=None)  # Container for configured methods
            mock_instance.post = AsyncMock(return_value=mock_response)
            mock_client_class.return_value = mock_instance

            client = RealMCPClient()

            # Act
            result = await client.list_tools()

            # Assert
            assert len(result["tools"]) == 2
            assert result["tools"][0]["name"] == "search"

            mock_instance.post.assert_called_once()
            call_args = mock_instance.post.call_args
            assert call_args[0][0] == "/message"
            assert call_args[1]["json"]["method"] == "tools/list"

    @pytest.mark.asyncio
    async def test_context_manager_closes_client(self):
        """
        GIVEN: real_mcp_client context manager
        WHEN: Using async with statement
        THEN: Should properly close HTTP client on exit
        """
        with patch("tests.e2e.real_clients.httpx.AsyncClient") as mock_client_class:
            mock_instance = AsyncMock(return_value=None)  # Container for configured methods
            mock_client_class.return_value = mock_instance

            async with real_mcp_client(access_token="token") as client:
                assert isinstance(client, RealMCPClient)

            # Verify close was called
            mock_instance.aclose.assert_called_once()


@pytest.mark.xdist_group(name="e2e_real_clients_tests")
class TestBackwardsCompatibility:
    """
    Test backwards compatibility aliases.

    GIVEN: Backwards compatibility aliases for gradual migration
    WHEN: Using mock_* names
    THEN: Should map to real_* implementations
    """

    def teardown_method(self):
        """Force GC to prevent mock accumulation in xdist workers"""
        gc.collect()

    def test_class_aliases_exist(self):
        """
        GIVEN: real_clients module
        WHEN: Checking for backwards compatibility aliases
        THEN: MockKeycloakAuth and MockMCPClient should exist
        """
        from tests.e2e.real_clients import MockKeycloakAuth, MockMCPClient

        assert MockKeycloakAuth is RealKeycloakAuth
        assert MockMCPClient is RealMCPClient

    def test_function_aliases_exist(self):
        """
        GIVEN: real_clients module
        WHEN: Checking for backwards compatibility function aliases
        THEN: mock_keycloak_auth and mock_mcp_client should exist
        """
        from tests.e2e.real_clients import mock_keycloak_auth, mock_mcp_client

        assert mock_keycloak_auth is real_keycloak_auth
        assert mock_mcp_client is real_mcp_client<|MERGE_RESOLUTION|>--- conflicted
+++ resolved
@@ -49,7 +49,7 @@
             }
             mock_response.raise_for_status = MagicMock()
 
-            mock_instance = AsyncMock(return_value=None)  # Container for configured methods
+            mock_instance = AsyncMock()  # noqa: async-mock-config
             mock_instance.post = AsyncMock(return_value=mock_response)
             mock_client_class.return_value = mock_instance
 
@@ -65,11 +65,7 @@
 
             mock_instance.post.assert_called_once()
             call_args = mock_instance.post.call_args
-<<<<<<< HEAD
             assert "/realms/mcp-test/protocol/openid-connect/token" in call_args[0][0]
-=======
-            assert "/realms/default/protocol/openid-connect/token" in call_args[0][0]
->>>>>>> 785f6934
             assert call_args[1]["data"]["grant_type"] == "password"
             assert call_args[1]["data"]["username"] == "alice"
             assert call_args[1]["data"]["password"] == "password123"
@@ -82,7 +78,7 @@
         THEN: Should properly close HTTP client on exit
         """
         with patch("tests.e2e.real_clients.httpx.AsyncClient") as mock_client_class:
-            mock_instance = AsyncMock(return_value=None)  # Container for configured methods
+            mock_instance = AsyncMock()  # noqa: async-mock-config
             mock_client_class.return_value = mock_instance
 
             async with real_keycloak_auth() as auth:
@@ -127,7 +123,7 @@
             }
             mock_response.raise_for_status = MagicMock()
 
-            mock_instance = AsyncMock(return_value=None)  # Container for configured methods
+            mock_instance = AsyncMock()  # noqa: async-mock-config
             mock_instance.post = AsyncMock(return_value=mock_response)
             mock_client_class.return_value = mock_instance
 
@@ -170,7 +166,7 @@
             }
             mock_response.raise_for_status = MagicMock()
 
-            mock_instance = AsyncMock(return_value=None)  # Container for configured methods
+            mock_instance = AsyncMock()  # noqa: async-mock-config
             mock_instance.post = AsyncMock(return_value=mock_response)
             mock_client_class.return_value = mock_instance
 
@@ -196,7 +192,7 @@
         THEN: Should properly close HTTP client on exit
         """
         with patch("tests.e2e.real_clients.httpx.AsyncClient") as mock_client_class:
-            mock_instance = AsyncMock(return_value=None)  # Container for configured methods
+            mock_instance = AsyncMock()  # noqa: async-mock-config
             mock_client_class.return_value = mock_instance
 
             async with real_mcp_client(access_token="token") as client:
