name: E2E Tests

# ==============================================================================
# End-to-End Testing Workflow
# ==============================================================================
#
# PURPOSE:
#   Run comprehensive end-to-end tests for complete user journeys
#   using isolated test infrastructure (docker-compose.test.yml)
#
# WHEN TO RUN:
#   - On pull requests to main/develop
#   - On push to main/develop
#   - Manual workflow dispatch
#   - Nightly schedule for regression testing
#
# TEST INFRASTRUCTURE:
#   - Isolated services on offset ports (9000+ range)
#   - PostgreSQL (9432), Redis (9379, 9380), OpenFGA (9080), Keycloak (9082), Qdrant (9333)
#   - Ephemeral storage (tmpfs) for speed
#   - No conflicts with development environment
#
# ==============================================================================

on:
  push:
    branches: [main, develop]
    paths-ignore:
      - 'docs/**'
      - '**.md'
      - '**.mdx'
      - 'adr/**'
  pull_request:
    branches: [main, develop]
    paths-ignore:
      - 'docs/**'
      - '**.md'
      - '**.mdx'
      - 'adr/**'
  workflow_dispatch:
  schedule:
    # Run weekly on Monday at 2 AM UTC for regression testing (optimized from daily)
    - cron: '0 2 * * 1'

concurrency:
  group: ${{ github.workflow }}-${{ github.event.pull_request.number || github.ref }}
  cancel-in-progress: ${{ github.event_name == 'pull_request' }}

permissions:
  contents: read
  pull-requests: write

env:
  # Prevent BlockingIOError when capturing large test output
  PYTHONUNBUFFERED: "1"

jobs:
  # ============================================================================
  # E2E Tests with Test Infrastructure
  # ============================================================================

  e2e-tests:
    name: E2E Tests (Full User Journeys)
    runs-on: ubuntu-latest
    timeout-minutes: 30

    steps:
    - name: Checkout code
      uses: actions/checkout@v6

    - name: Set up Python and dependencies
      uses: ./.github/actions/setup-python-deps
      with:
        python-version: '3.12'
        extras: 'dev'

    - name: Start test infrastructure
      run: |
        # PARITY FIX (2025-12-10): Align with Makefile test-infra-up target
        # The Makefile uses simple 'docker compose up -d --build' without extra flags
        # This ensures local and CI behavior are identical
        echo "Starting test infrastructure (docker-compose.test.yml)..."
        docker compose -f docker-compose.test.yml up -d --build

<<<<<<< HEAD
        echo "Waiting for all services to report healthy..."
        echo "This may take up to 10 minutes for all services to initialize on slow runners..."

        # Wait for all services to be healthy (max 10 minutes = 600 seconds)
        # Keycloak needs 45s start_period + up to 40 retries * 5s = ~3 min worst case
        # Multiple services (postgres, redis, qdrant, keycloak, openfga) = ~5-8 min total
        # Increased timeout to 10 minutes to accommodate slower GitHub Actions runners
        # (from audit: E2E tests had 64% failure rate with 7.5 min timeout)
        for i in {1..200}; do
          # Count healthy services by checking health status directly (docker compose ps --filter only supports status, not health)
          # Note: Only count services that HAVE a healthcheck defined (excludes promtail-test, openfga-migrate-test)
          HEALTHY=$(docker compose -f docker-compose.test.yml ps --format json | jq -r 'select(.Health == "healthy") | .Service' | wc -l | tr -d ' ')
          TOTAL=$(docker compose -f docker-compose.test.yml ps --format json | jq -r 'select(.Health != null and .Health != "") | .Service' | wc -l | tr -d ' ')

          echo "Attempt $i/200: $HEALTHY/$TOTAL services healthy"

          # Show which services are not healthy yet (for debugging)
          if [ "$HEALTHY" -ne "$TOTAL" ]; then
            UNHEALTHY=$(docker compose -f docker-compose.test.yml ps --format json | jq -r 'select(.Health != "healthy") | "\(.Service): \(.Health // "starting")"' | tr '\n' ', ' | sed 's/,$//')
            if [ -n "$UNHEALTHY" ]; then
              echo "  ⏳ Waiting for: $UNHEALTHY"
            fi
          fi

          if [ "$HEALTHY" -eq "$TOTAL" ] && [ "$TOTAL" -gt 0 ]; then
            echo "✅ All $TOTAL services are healthy!"
            break
          fi

          if [ $i -eq 200 ]; then
            echo "❌ Timeout waiting for services after 10 minutes. Current status:"
            docker compose -f docker-compose.test.yml ps
            echo ""
            echo "Showing logs for all services:"
            docker compose -f docker-compose.test.yml logs --tail=50
            exit 1  # Fail explicitly instead of continuing
          fi

          sleep 3
        done
=======
        echo ""
        echo "Waiting for services to be healthy..."
        # PARITY FIX (2025-12-10): Match Makefile test-e2e behavior - wait for ALL services
        # When no services are specified, wait_for_services.sh auto-discovers all services
        # with healthchecks from the compose file. This is more maintainable than explicit lists.
        bash scripts/utils/wait_for_services.sh docker-compose.test.yml
>>>>>>> 785f6934

        echo ""
        echo "Final service status:"
        docker compose -f docker-compose.test.yml ps

    - name: Verify test infrastructure
      run: |
        echo "=== Verifying PostgreSQL ==="
        docker compose -f docker-compose.test.yml exec -T postgres-test pg_isready -U postgres || {
          echo "❌ PostgreSQL not ready"
          docker compose -f docker-compose.test.yml logs postgres-test
          exit 1
        }
        echo "✓ PostgreSQL ready"

        echo ""
        echo "=== Verifying Redis (checkpoints) ==="
        docker compose -f docker-compose.test.yml exec -T redis-test redis-cli ping || {
          echo "❌ Redis not ready"
          docker compose -f docker-compose.test.yml logs redis-test
          exit 1
        }
        echo "✓ Redis ready"

        echo ""
        echo "=== Verifying OpenFGA ==="
        for i in {1..30}; do
          if curl -sf http://localhost:9080/healthz > /dev/null 2>&1; then
            echo "✓ OpenFGA ready"
            break
          fi
          if [ $i -eq 30 ]; then
            echo "❌ OpenFGA not ready after 30 attempts"
            docker compose -f docker-compose.test.yml logs openfga-test
            exit 1
          fi
          echo "Waiting for OpenFGA... (attempt $i/30)"
          sleep 2
        done

        echo ""
        echo "=== Verifying Qdrant ==="
        for i in {1..20}; do
          if curl -sf http://localhost:9333/healthz > /dev/null 2>&1; then
            echo "✓ Qdrant ready"
            break
          fi
          if [ $i -eq 20 ]; then
            echo "❌ Qdrant not ready after 20 attempts"
            docker compose -f docker-compose.test.yml logs qdrant-test
            exit 1
          fi
          echo "Waiting for Qdrant... (attempt $i/20)"
          sleep 2
        done

        echo ""
        echo "=== Verifying MCP Server ==="
        # CODEX FINDING FIX (2025-11-24): Explicitly verify MCP server is ready
        # Previous issue: Tests started before MCP server was ready to accept requests
        for i in {1..30}; do
          if curl -sf http://localhost:8000/health > /dev/null 2>&1; then
            echo "✓ MCP Server ready"
            break
          fi
          if [ $i -eq 30 ]; then
            echo "❌ MCP Server not ready after 30 attempts"
            docker compose -f docker-compose.test.yml logs mcp-server-test
            exit 1
          fi
          echo "Waiting for MCP Server... (attempt $i/30)"
          sleep 2
        done

        echo ""
        echo "=== Verifying Keycloak Realm Import ==="
        # CODEX FINDING FIX (2025-11-24): Verify realm is imported, not just port open
        # Previous issue: Keycloak health check passes but realm not yet imported
        # Test that we can actually get tokens for the test user (proves realm is ready)
<<<<<<< HEAD
        # 2025-12-11: Increased from 30 to 90 attempts (180s) for slower CI runners
        #             Keycloak realm import with PostgreSQL can take 90+ seconds on resource-constrained runners

        # Diagnostic: Check if the realm file is mounted
        echo "Checking realm file mount..."
        docker compose -f docker-compose.test.yml exec -T keycloak-test ls -la /opt/keycloak/data/import/ || echo "Warning: Could not list import directory"

        # Diagnostic: Show recent Keycloak logs to see import status
        echo "Keycloak startup logs (last 50 lines):"
        docker compose -f docker-compose.test.yml logs keycloak-test --tail=50 2>&1 || true

        for i in {1..90}; do
          # Try to get a token using the test user credentials
          # This proves the realm, client, and user are all properly configured
          # CRITICAL: Use /authn prefix because Keycloak is configured with KC_HTTP_RELATIVE_PATH=/authn
          # Note: Use -s (silent) without -f to capture error responses for debugging
          TOKEN_RESPONSE=$(curl -s -X POST \
            "http://localhost:9082/authn/realms/mcp-test/protocol/openid-connect/token" \
=======
        #
        # FIX (2025-12-10): Use correct realm 'default' (not 'master') and '/authn' path prefix
        # The test realm is 'default' (from tests/e2e/keycloak-test-realm.json)
        # Keycloak has KC_HTTP_RELATIVE_PATH=/authn baked into the Docker image
        #
        # TIMEOUT FIX (2025-12-10): 150 iterations * 3s = 7.5 minutes total
        # Keycloak initialization can take 3-5 minutes on slow GitHub runners.
        # Meta test test_e2e_workflow_has_adequate_timeout requires >= 7 minutes.
        for i in {1..150}; do
          # Try to get a token using the test user credentials
          # This proves the realm, client, and user are all properly configured
          TOKEN_RESPONSE=$(curl -sf -X POST \
            "http://localhost:9082/authn/realms/default/protocol/openid-connect/token" \
>>>>>>> 785f6934
            -H "Content-Type: application/x-www-form-urlencoded" \
            -d "grant_type=password" \
            -d "client_id=mcp-server" \
            -d "client_secret=test-client-secret-for-e2e-tests" \
            -d "username=alice" \
            -d "password=alice123" 2>&1) || true

          if echo "$TOKEN_RESPONSE" | grep -q "access_token"; then
            echo "✓ Keycloak realm fully imported (user authentication works)"
            break
          fi
<<<<<<< HEAD
          if [ $i -eq 90 ]; then
            echo "❌ Keycloak realm not ready after 90 attempts (180 seconds)"
=======
          if [ $i -eq 150 ]; then
            echo "❌ Keycloak realm not ready after 150 attempts (7.5 minutes)"
>>>>>>> 785f6934
            echo "Last response: $TOKEN_RESPONSE"
            # Show HTTP status code for debugging
            HTTP_STATUS=$(curl -s -o /dev/null -w "%{http_code}" -X POST \
              "http://localhost:9082/authn/realms/mcp-test/protocol/openid-connect/token" \
              -H "Content-Type: application/x-www-form-urlencoded" \
              -d "grant_type=password" \
              -d "client_id=mcp-server" \
              -d "client_secret=test-client-secret-for-e2e-tests" \
              -d "username=alice" \
              -d "password=alice123" 2>&1) || true
            echo "HTTP Status: $HTTP_STATUS"
            docker compose -f docker-compose.test.yml logs keycloak-test
            exit 1
          fi
<<<<<<< HEAD
          echo "Waiting for Keycloak realm import... (attempt $i/90)"
          sleep 2
=======
          echo "Waiting for Keycloak realm import... (attempt $i/150)"
          sleep 3
>>>>>>> 785f6934
        done

        echo ""
        echo "=== All test infrastructure services verified! ==="

    - name: Run E2E tests
      run: |
        source .venv/bin/activate
        # Set TESTING env var to enable integration tests
        # Note: E2E tests focus on user journeys, coverage threshold set to 0 (overrides pyproject.toml's 66%)
        pytest -m e2e -v --tb=short --cov=src/mcp_server_langgraph --cov-report=xml:coverage-e2e.xml --cov-fail-under=0
      env:
        TESTING: "true"
        OTEL_SDK_DISABLED: "true"
        # Keycloak client configuration for token introspection
<<<<<<< HEAD
        # Must match the secret in tests/e2e/mcp-test-realm.json
        KEYCLOAK_CLIENT_SECRET: "test-client-secret-for-e2e-tests"
        # CRITICAL: Include /authn subpath because Keycloak is configured with KC_HTTP_RELATIVE_PATH=/authn
        KEYCLOAK_URL: "http://localhost:9082/authn"
        KEYCLOAK_REALM: "mcp-test"
=======
        # Must match the secret in tests/e2e/keycloak-test-realm.json
        # FIX (2025-12-10): Use realm 'default' (not 'master') and include /authn path
        KEYCLOAK_CLIENT_SECRET: "test-client-secret-for-e2e-tests"
        KEYCLOAK_URL: "http://localhost:9082/authn"
        KEYCLOAK_REALM: "default"
>>>>>>> 785f6934
        KEYCLOAK_CLIENT_ID: "mcp-server"

    - name: Upload E2E coverage artifact
      if: always()
      uses: actions/upload-artifact@v5
      with:
        name: coverage-e2e
        path: coverage-e2e.xml
        retention-days: 1

    - name: Show test infrastructure logs on failure
      if: failure()
      run: |
        echo "=== Test Infrastructure Logs ==="
        docker compose -f docker-compose.test.yml logs --tail=100

    - name: Stop test infrastructure
      if: always()
      run: |
        echo "Stopping test infrastructure..."
        docker compose -f docker-compose.test.yml down -v --remove-orphans
        echo "✓ Test infrastructure cleaned up"

    - name: E2E Test Summary
      if: always()
      run: |
        echo "## E2E Test Results" >> $GITHUB_STEP_SUMMARY
        echo "" >> $GITHUB_STEP_SUMMARY
        echo "**Status:** ${{ job.status }}" >> $GITHUB_STEP_SUMMARY
        echo "" >> $GITHUB_STEP_SUMMARY
        echo "### Test Infrastructure" >> $GITHUB_STEP_SUMMARY
        echo "- PostgreSQL: localhost:9432" >> $GITHUB_STEP_SUMMARY
        echo "- Redis: localhost:9379" >> $GITHUB_STEP_SUMMARY
        echo "- OpenFGA: http://localhost:9080" >> $GITHUB_STEP_SUMMARY
        echo "- Keycloak: http://localhost:9082" >> $GITHUB_STEP_SUMMARY
        echo "- Qdrant: http://localhost:9333" >> $GITHUB_STEP_SUMMARY
        echo "" >> $GITHUB_STEP_SUMMARY
        echo "### Test Suites" >> $GITHUB_STEP_SUMMARY
        echo "- E2E Tests: Framework ready (tests marked with skip)" >> $GITHUB_STEP_SUMMARY
        echo "- API Tests: 32+ passing" >> $GITHUB_STEP_SUMMARY
        echo "- MCP Server Tests: 15 passing (100%)" >> $GITHUB_STEP_SUMMARY<|MERGE_RESOLUTION|>--- conflicted
+++ resolved
@@ -82,55 +82,12 @@
         echo "Starting test infrastructure (docker-compose.test.yml)..."
         docker compose -f docker-compose.test.yml up -d --build
 
-<<<<<<< HEAD
-        echo "Waiting for all services to report healthy..."
-        echo "This may take up to 10 minutes for all services to initialize on slow runners..."
-
-        # Wait for all services to be healthy (max 10 minutes = 600 seconds)
-        # Keycloak needs 45s start_period + up to 40 retries * 5s = ~3 min worst case
-        # Multiple services (postgres, redis, qdrant, keycloak, openfga) = ~5-8 min total
-        # Increased timeout to 10 minutes to accommodate slower GitHub Actions runners
-        # (from audit: E2E tests had 64% failure rate with 7.5 min timeout)
-        for i in {1..200}; do
-          # Count healthy services by checking health status directly (docker compose ps --filter only supports status, not health)
-          # Note: Only count services that HAVE a healthcheck defined (excludes promtail-test, openfga-migrate-test)
-          HEALTHY=$(docker compose -f docker-compose.test.yml ps --format json | jq -r 'select(.Health == "healthy") | .Service' | wc -l | tr -d ' ')
-          TOTAL=$(docker compose -f docker-compose.test.yml ps --format json | jq -r 'select(.Health != null and .Health != "") | .Service' | wc -l | tr -d ' ')
-
-          echo "Attempt $i/200: $HEALTHY/$TOTAL services healthy"
-
-          # Show which services are not healthy yet (for debugging)
-          if [ "$HEALTHY" -ne "$TOTAL" ]; then
-            UNHEALTHY=$(docker compose -f docker-compose.test.yml ps --format json | jq -r 'select(.Health != "healthy") | "\(.Service): \(.Health // "starting")"' | tr '\n' ', ' | sed 's/,$//')
-            if [ -n "$UNHEALTHY" ]; then
-              echo "  ⏳ Waiting for: $UNHEALTHY"
-            fi
-          fi
-
-          if [ "$HEALTHY" -eq "$TOTAL" ] && [ "$TOTAL" -gt 0 ]; then
-            echo "✅ All $TOTAL services are healthy!"
-            break
-          fi
-
-          if [ $i -eq 200 ]; then
-            echo "❌ Timeout waiting for services after 10 minutes. Current status:"
-            docker compose -f docker-compose.test.yml ps
-            echo ""
-            echo "Showing logs for all services:"
-            docker compose -f docker-compose.test.yml logs --tail=50
-            exit 1  # Fail explicitly instead of continuing
-          fi
-
-          sleep 3
-        done
-=======
         echo ""
         echo "Waiting for services to be healthy..."
         # PARITY FIX (2025-12-10): Match Makefile test-e2e behavior - wait for ALL services
         # When no services are specified, wait_for_services.sh auto-discovers all services
         # with healthchecks from the compose file. This is more maintainable than explicit lists.
         bash scripts/utils/wait_for_services.sh docker-compose.test.yml
->>>>>>> 785f6934
 
         echo ""
         echo "Final service status:"
@@ -210,26 +167,6 @@
         # CODEX FINDING FIX (2025-11-24): Verify realm is imported, not just port open
         # Previous issue: Keycloak health check passes but realm not yet imported
         # Test that we can actually get tokens for the test user (proves realm is ready)
-<<<<<<< HEAD
-        # 2025-12-11: Increased from 30 to 90 attempts (180s) for slower CI runners
-        #             Keycloak realm import with PostgreSQL can take 90+ seconds on resource-constrained runners
-
-        # Diagnostic: Check if the realm file is mounted
-        echo "Checking realm file mount..."
-        docker compose -f docker-compose.test.yml exec -T keycloak-test ls -la /opt/keycloak/data/import/ || echo "Warning: Could not list import directory"
-
-        # Diagnostic: Show recent Keycloak logs to see import status
-        echo "Keycloak startup logs (last 50 lines):"
-        docker compose -f docker-compose.test.yml logs keycloak-test --tail=50 2>&1 || true
-
-        for i in {1..90}; do
-          # Try to get a token using the test user credentials
-          # This proves the realm, client, and user are all properly configured
-          # CRITICAL: Use /authn prefix because Keycloak is configured with KC_HTTP_RELATIVE_PATH=/authn
-          # Note: Use -s (silent) without -f to capture error responses for debugging
-          TOKEN_RESPONSE=$(curl -s -X POST \
-            "http://localhost:9082/authn/realms/mcp-test/protocol/openid-connect/token" \
-=======
         #
         # FIX (2025-12-10): Use correct realm 'default' (not 'master') and '/authn' path prefix
         # The test realm is 'default' (from tests/e2e/keycloak-test-realm.json)
@@ -243,7 +180,6 @@
           # This proves the realm, client, and user are all properly configured
           TOKEN_RESPONSE=$(curl -sf -X POST \
             "http://localhost:9082/authn/realms/default/protocol/openid-connect/token" \
->>>>>>> 785f6934
             -H "Content-Type: application/x-www-form-urlencoded" \
             -d "grant_type=password" \
             -d "client_id=mcp-server" \
@@ -255,34 +191,14 @@
             echo "✓ Keycloak realm fully imported (user authentication works)"
             break
           fi
-<<<<<<< HEAD
-          if [ $i -eq 90 ]; then
-            echo "❌ Keycloak realm not ready after 90 attempts (180 seconds)"
-=======
           if [ $i -eq 150 ]; then
             echo "❌ Keycloak realm not ready after 150 attempts (7.5 minutes)"
->>>>>>> 785f6934
             echo "Last response: $TOKEN_RESPONSE"
-            # Show HTTP status code for debugging
-            HTTP_STATUS=$(curl -s -o /dev/null -w "%{http_code}" -X POST \
-              "http://localhost:9082/authn/realms/mcp-test/protocol/openid-connect/token" \
-              -H "Content-Type: application/x-www-form-urlencoded" \
-              -d "grant_type=password" \
-              -d "client_id=mcp-server" \
-              -d "client_secret=test-client-secret-for-e2e-tests" \
-              -d "username=alice" \
-              -d "password=alice123" 2>&1) || true
-            echo "HTTP Status: $HTTP_STATUS"
             docker compose -f docker-compose.test.yml logs keycloak-test
             exit 1
           fi
-<<<<<<< HEAD
-          echo "Waiting for Keycloak realm import... (attempt $i/90)"
-          sleep 2
-=======
           echo "Waiting for Keycloak realm import... (attempt $i/150)"
           sleep 3
->>>>>>> 785f6934
         done
 
         echo ""
@@ -298,19 +214,11 @@
         TESTING: "true"
         OTEL_SDK_DISABLED: "true"
         # Keycloak client configuration for token introspection
-<<<<<<< HEAD
-        # Must match the secret in tests/e2e/mcp-test-realm.json
-        KEYCLOAK_CLIENT_SECRET: "test-client-secret-for-e2e-tests"
-        # CRITICAL: Include /authn subpath because Keycloak is configured with KC_HTTP_RELATIVE_PATH=/authn
-        KEYCLOAK_URL: "http://localhost:9082/authn"
-        KEYCLOAK_REALM: "mcp-test"
-=======
         # Must match the secret in tests/e2e/keycloak-test-realm.json
         # FIX (2025-12-10): Use realm 'default' (not 'master') and include /authn path
         KEYCLOAK_CLIENT_SECRET: "test-client-secret-for-e2e-tests"
         KEYCLOAK_URL: "http://localhost:9082/authn"
         KEYCLOAK_REALM: "default"
->>>>>>> 785f6934
         KEYCLOAK_CLIENT_ID: "mcp-server"
 
     - name: Upload E2E coverage artifact
