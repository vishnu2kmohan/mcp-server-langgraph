--- conflicted
+++ resolved
@@ -86,8 +86,6 @@
       # API and Dashboard
       - "--api.dashboard=true"
       - "--api.insecure=true"
-      # Health endpoint (required for healthcheck)
-      - "--ping=true"
       # Docker provider
       - "--providers.docker=true"
       - "--providers.docker.exposedbydefault=false"
@@ -353,13 +351,6 @@
   # ==============================================================================
 
   keycloak-test:
-<<<<<<< HEAD
-    image: quay.io/keycloak/keycloak:26.4.2
-    # Keycloak 26.x requires files named <realm-name>-realm.json for --import-realm
-    # Issue #36284 was fixed in Keycloak 26.2.0, so we use the standard naming convention
-    # See: https://www.keycloak.org/server/importExport
-    command: start-dev --import-realm
-=======
     # Use pre-optimized Keycloak image (no JIT compilation at startup)
     # This matches production behavior and speeds up container startup
     #
@@ -381,7 +372,6 @@
     # --import-realm imports the test realm on first start
     # --http-enabled=true must be explicit for production mode (Keycloak 26+)
     command: start --optimized --import-realm --http-enabled=true
->>>>>>> 785f6934
     depends_on:
       postgres-test:
         condition: service_healthy
@@ -391,8 +381,7 @@
     volumes:
       # Import test realm with pre-configured client and users
       # This eliminates the need for manual setup and prevents E2E test auth failures
-      # File MUST be named <realm-name>-realm.json per Keycloak import convention
-      - ./tests/e2e/mcp-test-realm.json:/opt/keycloak/data/import/mcp-test-realm.json:ro
+      - ./tests/e2e/keycloak-test-realm.json:/opt/keycloak/data/import/realm.json:ro
     environment:
       # Admin credentials
       - KEYCLOAK_ADMIN=admin
@@ -417,12 +406,7 @@
       # Health and management settings
       # Note: KC_HEALTH_ENABLED=true and KC_METRICS_ENABLED=true are baked into the optimized image
       - KC_MANAGEMENT_ENABLED=true      # Enable management port (9000)
-<<<<<<< HEAD
-      - KC_METRICS_ENABLED=false        # Disabled for test speed
-      - KC_LOG_LEVEL=info               # INFO to see realm import logs
-=======
       - KC_LOG_LEVEL=warn               # Reduced logging
->>>>>>> 785f6934
 
       # Test-specific
       - TESTING=true
@@ -439,12 +423,6 @@
       test: ["CMD-SHELL", "timeout 5 bash -c '</dev/tcp/localhost/9000' && timeout 5 bash -c 'echo -e \"GET /health/ready HTTP/1.1\\r\\nHost: localhost\\r\\n\\r\\n\" > /dev/tcp/localhost/9000' || exit 1"]
       interval: 5s
       timeout: 5s
-<<<<<<< HEAD
-      retries: 40
-      start_period: 90s  # Accounts for DB migration + realm import + JIT compilation (increased for CI with PostgreSQL)
-    # Note: deploy.resources.limits not supported in GitHub Actions
-    # See: https://docs.github.com/en/actions/using-github-hosted-runners/about-github-hosted-runners#supported-runners-and-hardware-resources
-=======
       retries: 30
       start_period: 60s  # Per ADR-0053: Keycloak requires at least 60s to initialize
     deploy:
@@ -455,7 +433,6 @@
         reservations:
           cpus: '0.25'
           memory: 640M
->>>>>>> 785f6934
     networks:
       mcp-test-network:
         aliases:
@@ -783,26 +760,7 @@
       # These override values from .env.test because they require compose-level resolution
       # Note: Values below take precedence over .env.test per Docker Compose rules
       - POSTGRES_HOST=postgres-test
-<<<<<<< HEAD
-      - POSTGRES_PORT=5432
-      - POSTGRES_DB=gdpr_test
-      - POSTGRES_USER=postgres
-      - POSTGRES_PASSWORD=postgres
-
-      # Authentication
-      - AUTH_PROVIDER=keycloak
-      # Use Docker internal network for reliable CI/CD (host.docker.internal doesn't work in GitHub Actions)
-      # IMPORTANT: Must use KEYCLOAK_SERVER_URL (not KEYCLOAK_URL) to match Settings field name
-      - KEYCLOAK_SERVER_URL=http://keycloak-test:8080
-      - KEYCLOAK_REALM=mcp-test
-      - KEYCLOAK_CLIENT_ID=mcp-server
-      - KEYCLOAK_CLIENT_SECRET=test-client-secret-for-e2e-tests
-      - KEYCLOAK_ADMIN_PASSWORD=admin
-
-      # Authorization
-=======
       - KEYCLOAK_SERVER_URL=http://keycloak-test:8080/authn
->>>>>>> 785f6934
       - OPENFGA_API_URL=http://openfga-test:8080
       - REDIS_URL=redis://redis-test:6379/1
       - REDIS_SESSION_URL=redis://redis-test:6379/0
@@ -1219,18 +1177,10 @@
       - "4317:4317"    # OTLP gRPC (applications send here)
       - "4318:4318"    # OTLP HTTP (applications send here)
     volumes:
-<<<<<<< HEAD
-      - ./docker/loki/loki-config.yaml:/etc/loki/local-config.yaml:ro
-    # CRITICAL: Must set uid/gid=10001 (loki user) for tmpfs, otherwise Loki can't create directories
-    # Root cause: tmpfs mount replaces /loki entirely, so ownership must be set explicitly
-    tmpfs:
-      - /loki:rw,noexec,nosuid,size=256m,uid=10001,gid=10001
-=======
       - ./docker/alloy/config.alloy:/etc/alloy/config.alloy:ro
       - /var/run/docker.sock:/var/run/docker.sock:ro  # For Docker log collection
     environment:
       - ALLOY_DEPLOY_MODE=compose
->>>>>>> 785f6934
     healthcheck:
       # Alloy exposes /-/ready endpoint for readiness checks
       # NOTE: grafana/alloy image doesn't have wget/curl, use bash TCP check
@@ -1253,38 +1203,6 @@
           - alloy
     labels:
       - "traefik.enable=true"
-<<<<<<< HEAD
-      # Route: /logs/* -> loki:3100 (Log Aggregation)
-      - "traefik.http.routers.loki.rule=PathPrefix(`/logs`)"
-      - "traefik.http.routers.loki.entrypoints=web"
-      - "traefik.http.routers.loki.priority=10"
-      - "traefik.http.services.loki.loadbalancer.server.port=3100"
-      - "traefik.http.middlewares.loki-strip.stripprefix.prefixes=/logs"
-      - "traefik.http.routers.loki.middlewares=loki-strip"
-
-  promtail-test:
-    image: grafana/promtail:3.0.0
-    command: -config.file=/etc/promtail/config.yaml
-    volumes:
-      - ./docker/promtail/promtail-config.yaml:/etc/promtail/config.yaml:ro
-      - /var/run/docker.sock:/var/run/docker.sock:ro  # Read Docker logs
-    depends_on:
-      loki-test:
-        condition: service_healthy
-    # Note: Promtail image doesn't have wget/curl, so we remove the healthcheck.
-    # Promtail's health is not critical for tests - Loki handles log ingestion.
-    # The service will be counted as "running" (not "healthy") but that's acceptable.
-    deploy:
-      resources:
-        limits:
-          cpus: '0.25'
-          memory: 128M
-        reservations:
-          cpus: '0.05'
-          memory: 64M
-    networks:
-      - mcp-test-network
-=======
       # Route: /telemetry/* -> alloy:12345 (Telemetry Collector UI)
       - "traefik.http.routers.alloy.rule=PathPrefix(`/telemetry`)"
       - "traefik.http.routers.alloy.entrypoints=web"
@@ -1293,7 +1211,6 @@
       - "traefik.http.middlewares.alloy-strip.stripprefix.prefixes=/telemetry"
       # Authentication via forward-auth middleware (ADR-0054)
       - "traefik.http.routers.alloy.middlewares=forward-auth@docker,alloy-strip"
->>>>>>> 785f6934
 
   # ==============================================================================
   # VISUAL WORKFLOW BUILDER
@@ -1331,20 +1248,7 @@
     environment:
       # Docker networking values and service-specific overrides
       - BASE_PATH=/build
-<<<<<<< HEAD
-
-      # Authentication (Keycloak)
-      - AUTH_PROVIDER=keycloak
-      - KEYCLOAK_SERVER_URL=http://keycloak-test:8080
-      - KEYCLOAK_REALM=mcp-test
-      - KEYCLOAK_CLIENT_ID=mcp-server
-      - KEYCLOAK_CLIENT_SECRET=test-client-secret-for-e2e-tests
-      - KEYCLOAK_ADMIN_PASSWORD=admin
-
-      # Authorization (OpenFGA)
-=======
       - KEYCLOAK_SERVER_URL=http://keycloak-test:8080/authn
->>>>>>> 785f6934
       - OPENFGA_API_URL=http://openfga-test:8080
       - MCP_SERVER_URL=http://mcp-server-test:8000
       - OTEL_EXPORTER_OTLP_ENDPOINT=http://alloy-test:4318
@@ -1417,20 +1321,7 @@
     environment:
       # Docker networking values and service-specific overrides
       - BASE_PATH=/play
-<<<<<<< HEAD
-
-      # Authentication (Keycloak)
-      - AUTH_PROVIDER=keycloak
-      - KEYCLOAK_SERVER_URL=http://keycloak-test:8080
-      - KEYCLOAK_REALM=mcp-test
-      - KEYCLOAK_CLIENT_ID=mcp-server
-      - KEYCLOAK_CLIENT_SECRET=test-client-secret-for-e2e-tests
-      - KEYCLOAK_ADMIN_PASSWORD=admin
-
-      # Authorization (OpenFGA)
-=======
       - KEYCLOAK_SERVER_URL=http://keycloak-test:8080/authn
->>>>>>> 785f6934
       - OPENFGA_API_URL=http://openfga-test:8080
       - MCP_SERVER_URL=http://mcp-server-test:8000
       # Session storage (Redis DB 2 for playground sessions - different from mcp-server)
