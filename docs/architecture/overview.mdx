--- conflicted
+++ resolved
@@ -18,11 +18,7 @@
 
 ### Architecture Decision Records
 
-<<<<<<< HEAD
-We maintain **64 ADRs** organized into seven categories:
-=======
 We maintain **65 ADRs** organized into seven categories:
->>>>>>> 785f6934
 
 <Note>
   **New in v2.8**: 10 new ADRs (ADRs 31-39) document our enterprise authentication architecture with Keycloak, service principals, API keys, identity federation, and SCIM provisioning. See [Keycloak JWT Architecture Overview](/architecture/keycloak-jwt-architecture-overview) for details.
