--- conflicted
+++ resolved
@@ -77,17 +77,11 @@
 COPY pyproject.toml uv.lock ./
 COPY src/ ./src/
 
-# Install Python dependencies first (without the project itself)
+# Install Python dependencies (production only, no dev extras)
 # --frozen: Use lockfile exactly, fail if out of sync
 # --no-dev: Skip development dependencies
-<<<<<<< HEAD
-# --no-install-project: Skip installing the project (src/ not yet copied)
-RUN --mount=type=cache,target=/root/.cache/uv \
-    uv sync --frozen --no-dev --no-install-project
-=======
 RUN --mount=type=cache,target=/root/.cache/uv,id=uv-cache-builder,sharing=private \
     uv sync --frozen --no-dev
->>>>>>> 785f6934
 
 # ==============================================================================
 # Stage 3: Runtime - Minimal runtime image
@@ -114,10 +108,6 @@
 # Copy source code with correct ownership
 # Note: pyproject.toml not needed at runtime - version is read via importlib.metadata
 COPY --chown=1001:0 src/ ./src/
-
-# Install the project now that src/ is available
-RUN --mount=type=cache,target=/root/.cache/uv \
-    uv sync --frozen --no-dev
 
 # Copy built frontend from stage 1
 # Place in builder/frontend/dist to match SPAStaticFiles path expectations
