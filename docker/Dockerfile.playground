# Playground Dockerfile
# =====================
# Interactive testing environment for LangGraph agents
# with in-context observability (traces, logs, metrics, alerts)
#
# ARCHITECTURE:
#   - FastAPI serves API endpoints at /api/playground/*
#   - WebSocket at /ws/playground/{session_id} for real-time streaming
#   - Health endpoint at /api/playground/health (unauthenticated for K8s probes)
#   - In-context observability panels for developer UX
#
# AUTH INTEGRATION:
#   - Keycloak for authentication (federated OIDC/OAuth2/SAML, LDAP/AD)
#   - OpenFGA for fine-grained authorization (ReBAC)
#
# OBSERVABILITY:
#   - OpenTelemetry tracing with Jaeger export
#   - Prometheus metrics endpoint
#   - Structured JSON logging with trace correlation
#   - Real-time WebSocket observability events
#
# OPENSHIFT COMPATIBILITY:
#   - Uses numeric UID (1001) in USER directive
#   - Files owned by UID:0 (root group) for arbitrary UID support
#   - Group permissions set with g=u for OpenShift restricted SCC
#   - See: https://developers.redhat.com/blog/2020/10/26/adapting-docker-and-kubernetes-containers-to-run-on-red-hat-openshift-container-platform
#
# USAGE:
#   docker build -f docker/Dockerfile.playground -t playground .
#   docker run -p 8002:8002 \
#     -e ENVIRONMENT=production \
#     -e KEYCLOAK_SERVER_URL=http://keycloak:8080 \
#     -e OPENFGA_API_URL=http://openfga:8080 \
#     -e REDIS_URL=redis://redis:6379/2 \
#     -e OTEL_EXPORTER_OTLP_ENDPOINT=http://jaeger:4318 \
#     playground
#
# PORTS:
#   8002 - FastAPI (API + WebSocket)
#
# REFERENCES:
#   - https://docs.astral.sh/uv/guides/integration/docker/
#   - https://hynek.me/articles/docker-uv/
#   - 12-factor app: https://12factor.net/

ARG PYTHON_VERSION=3.12

# ==============================================================================
# Stage 1: Builder - Install dependencies in isolated stage for caching
# ==============================================================================
FROM python:${PYTHON_VERSION}-slim AS builder

WORKDIR /app

# Install uv - Fast Python package manager
COPY --from=ghcr.io/astral-sh/uv:latest /uv /usr/local/bin/uv

# UV environment variables for optimal Docker builds
ENV UV_COMPILE_BYTECODE=1 \
    UV_LINK_MODE=copy \
    UV_PYTHON_DOWNLOADS=never \
    UV_PROJECT_ENVIRONMENT=/app/.venv

# Copy dependency files and source code
# NOTE: uv sync needs src/ because pyproject.toml uses "packages = [..., from = 'src']"
COPY pyproject.toml uv.lock ./
COPY src/ ./src/

# Install Python dependencies first (without the project itself)
# --frozen: Use lockfile exactly, fail if out of sync
# --no-dev: Skip development dependencies
# --extra playground: Include WebSocket and other playground deps
<<<<<<< HEAD
# --no-install-project: Skip installing the project (src/ not yet copied)
RUN --mount=type=cache,target=/root/.cache/uv \
    uv sync --frozen --no-dev --extra playground --no-install-project
=======
RUN --mount=type=cache,target=/root/.cache/uv,id=uv-cache-playground,sharing=private \
    uv sync --frozen --no-dev --extra playground
>>>>>>> 785f6934

# ==============================================================================
# Stage 2: Runtime - Minimal runtime image
# ==============================================================================
FROM python:${PYTHON_VERSION}-slim AS runtime

<<<<<<< HEAD
# Install the project now that src/ is available
RUN --mount=type=cache,target=/root/.cache/uv \
    uv sync --frozen --no-dev --extra playground

# Create non-root user for security (DS002 compliance)
RUN useradd -m -u 1000 appuser && \
    chown -R appuser:appuser /app
=======
WORKDIR /app
>>>>>>> 785f6934

# Install minimal system dependencies and create user BEFORE copying files
# This avoids expensive post-copy chown layer duplication
RUN --mount=type=cache,target=/var/cache/apt,id=apt-cache-playground,sharing=private \
    --mount=type=cache,target=/var/lib/apt,id=apt-lib-playground,sharing=private \
    apt-get update && apt-get install -y --no-install-recommends \
    curl \
    ca-certificates \
    && rm -rf /var/lib/apt/lists/* \
    && useradd -u 1001 -g 0 -d /app -s /sbin/nologin appuser \
    && mkdir -p /app && chown 1001:0 /app && chmod g=u /app

# Copy virtual environment from builder with correct ownership
# Using --chown avoids expensive post-copy chown layer
COPY --from=builder --chown=1001:0 /app/.venv /app/.venv

# Copy source code with correct ownership
# Note: pyproject.toml not needed at runtime - version is read via importlib.metadata
COPY --chown=1001:0 src/ ./src/

# Drop privileges - use numeric UID for OpenShift compatibility
USER 1001

# Add venv to PATH
ENV PATH="/app/.venv/bin:$PATH"

# Environment configuration (12-factor: config via env vars)
ENV PYTHONUNBUFFERED=1 \
    PYTHONDONTWRITEBYTECODE=1 \
    HOME=/app \
    # Default observability settings
    OTEL_SERVICE_NAME=mcp-playground \
    LOG_FORMAT=json

# Expose API port
EXPOSE 8002

# Health check for Kubernetes probes
# Matches /api/playground/health endpoint (no auth required)
HEALTHCHECK --interval=30s --timeout=5s --start-period=10s --retries=3 \
    CMD curl --fail http://localhost:8002/api/playground/health || exit 1

# OpenShift / Kubernetes labels
LABEL io.openshift.tags="mcp,langgraph,playground,websocket"
LABEL io.k8s.description="Interactive Playground for MCP Server LangGraph"

# Run the playground server
# --host 0.0.0.0: Bind to all interfaces (required for container networking)
# --port 8002: Playground API port
CMD ["uvicorn", "mcp_server_langgraph.playground.api.server:app", "--host", "0.0.0.0", "--port", "8002"]<|MERGE_RESOLUTION|>--- conflicted
+++ resolved
@@ -66,35 +66,19 @@
 COPY pyproject.toml uv.lock ./
 COPY src/ ./src/
 
-# Install Python dependencies first (without the project itself)
+# Install Python dependencies with playground extras
 # --frozen: Use lockfile exactly, fail if out of sync
 # --no-dev: Skip development dependencies
 # --extra playground: Include WebSocket and other playground deps
-<<<<<<< HEAD
-# --no-install-project: Skip installing the project (src/ not yet copied)
-RUN --mount=type=cache,target=/root/.cache/uv \
-    uv sync --frozen --no-dev --extra playground --no-install-project
-=======
 RUN --mount=type=cache,target=/root/.cache/uv,id=uv-cache-playground,sharing=private \
     uv sync --frozen --no-dev --extra playground
->>>>>>> 785f6934
 
 # ==============================================================================
 # Stage 2: Runtime - Minimal runtime image
 # ==============================================================================
 FROM python:${PYTHON_VERSION}-slim AS runtime
 
-<<<<<<< HEAD
-# Install the project now that src/ is available
-RUN --mount=type=cache,target=/root/.cache/uv \
-    uv sync --frozen --no-dev --extra playground
-
-# Create non-root user for security (DS002 compliance)
-RUN useradd -m -u 1000 appuser && \
-    chown -R appuser:appuser /app
-=======
 WORKDIR /app
->>>>>>> 785f6934
 
 # Install minimal system dependencies and create user BEFORE copying files
 # This avoids expensive post-copy chown layer duplication
