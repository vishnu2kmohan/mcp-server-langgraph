--- conflicted
+++ resolved
@@ -785,11 +785,8 @@
     "websocket: WebSocket endpoint tests (streaming, real-time)",
     "builder: Visual workflow builder tests",
     "redis: Redis-backed storage tests (sessions, checkpoints)",
-<<<<<<< HEAD
+    "postgres: PostgreSQL-backed storage tests (workflows, sessions, durable persistence)",
     "requires_full_infrastructure: Tests requiring full Docker infrastructure (builder, playground, observability stack)",
-=======
-    "postgres: PostgreSQL-backed storage tests (workflows, sessions, durable persistence)",
->>>>>>> 785f6934
 ]
 # CODEX FINDING #4: Benchmark configuration
 # Benchmarks are DISABLED by default for fast test iteration (via --benchmark-disable in addopts)
